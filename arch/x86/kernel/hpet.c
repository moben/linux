--- conflicted
+++ resolved
@@ -254,10 +254,7 @@
 static void hpet_restart_counter(void)
 {
 	hpet_stop_counter();
-<<<<<<< HEAD
-=======
 	hpet_reset_counter();
->>>>>>> 6574612f
 	hpet_start_counter();
 }
 
@@ -317,7 +314,7 @@
 static void hpet_set_mode(enum clock_event_mode mode,
 			  struct clock_event_device *evt, int timer)
 {
-	unsigned long cfg;
+	unsigned long cfg, cmp, now;
 	uint64_t delta;
 
 	switch (mode) {
@@ -325,14 +322,14 @@
 		hpet_stop_counter();
 		delta = ((uint64_t)(NSEC_PER_SEC/HZ)) * evt->mult;
 		delta >>= evt->shift;
+		now = hpet_readl(HPET_COUNTER);
+		cmp = now + (unsigned long) delta;
 		cfg = hpet_readl(HPET_Tn_CFG(timer));
 		/* Make sure we use edge triggered interrupts */
 		cfg &= ~HPET_TN_LEVEL;
 		cfg |= HPET_TN_ENABLE | HPET_TN_PERIODIC |
 		       HPET_TN_SETVAL | HPET_TN_32BIT;
 		hpet_writel(cfg, HPET_Tn_CFG(timer));
-<<<<<<< HEAD
-=======
 		hpet_writel(cmp, HPET_Tn_CMP(timer));
 		udelay(1);
 		/*
@@ -342,7 +339,6 @@
 		 * (See AMD-8111 HyperTransport I/O Hub Data Sheet,
 		 * Publication # 24674)
 		 */
->>>>>>> 6574612f
 		hpet_writel((unsigned long) delta, HPET_Tn_CMP(timer));
 		hpet_start_counter();
 		hpet_print_config();
