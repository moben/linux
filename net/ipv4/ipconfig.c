--- conflicted
+++ resolved
@@ -309,11 +309,7 @@
  */
 static void __init ic_close_devs(void)
 {
-<<<<<<< HEAD
-	struct net_device *selected_dev = ic_dev->dev;
-=======
 	struct net_device *selected_dev = ic_dev ? ic_dev->dev : NULL;
->>>>>>> 7aef27f0
 	struct ic_device *d, *next;
 	struct net_device *dev;
 
@@ -321,29 +317,18 @@
 	next = ic_first_dev;
 	while ((d = next)) {
 		bool bring_down = (d != ic_dev);
-<<<<<<< HEAD
-		struct net_device *lower_dev;
-=======
 		struct net_device *lower;
->>>>>>> 7aef27f0
 		struct list_head *iter;
 
 		next = d->next;
 		dev = d->dev;
 
-<<<<<<< HEAD
-		netdev_for_each_lower_dev(selected_dev, lower_dev, iter) {
-			if (dev == lower_dev) {
-				bring_down = false;
-				break;
-=======
 		if (selected_dev) {
 			netdev_for_each_lower_dev(selected_dev, lower, iter) {
 				if (dev == lower) {
 					bring_down = false;
 					break;
 				}
->>>>>>> 7aef27f0
 			}
 		}
 		if (bring_down) {
