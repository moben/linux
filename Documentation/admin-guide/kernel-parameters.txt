	acpi=		[HW,ACPI,X86,ARM64]
			Advanced Configuration and Power Interface
			Format: { force | on | off | strict | noirq | rsdt |
				  copy_dsdt }
			force -- enable ACPI if default was off
			on -- enable ACPI but allow fallback to DT [arm64]
			off -- disable ACPI if default was on
			noirq -- do not use ACPI for IRQ routing
			strict -- Be less tolerant of platforms that are not
				strictly ACPI specification compliant.
			rsdt -- prefer RSDT over (default) XSDT
			copy_dsdt -- copy DSDT to memory
			For ARM64, ONLY "acpi=off", "acpi=on" or "acpi=force"
			are available

			See also Documentation/power/runtime_pm.txt, pci=noacpi

	acpi_apic_instance=	[ACPI, IOAPIC]
			Format: <int>
			2: use 2nd APIC table, if available
			1,0: use 1st APIC table
			default: 0

	acpi_backlight=	[HW,ACPI]
			acpi_backlight=vendor
			acpi_backlight=video
			If set to vendor, prefer vendor specific driver
			(e.g. thinkpad_acpi, sony_acpi, etc.) instead
			of the ACPI video.ko driver.

	acpi_force_32bit_fadt_addr
			force FADT to use 32 bit addresses rather than the
			64 bit X_* addresses. Some firmware have broken 64
			bit addresses for force ACPI ignore these and use
			the older legacy 32 bit addresses.

	acpica_no_return_repair [HW, ACPI]
			Disable AML predefined validation mechanism
			This mechanism can repair the evaluation result to make
			the return objects more ACPI specification compliant.
			This option is useful for developers to identify the
			root cause of an AML interpreter issue when the issue
			has something to do with the repair mechanism.

	acpi.debug_layer=	[HW,ACPI,ACPI_DEBUG]
	acpi.debug_level=	[HW,ACPI,ACPI_DEBUG]
			Format: <int>
			CONFIG_ACPI_DEBUG must be enabled to produce any ACPI
			debug output.  Bits in debug_layer correspond to a
			_COMPONENT in an ACPI source file, e.g.,
			    #define _COMPONENT ACPI_PCI_COMPONENT
			Bits in debug_level correspond to a level in
			ACPI_DEBUG_PRINT statements, e.g.,
			    ACPI_DEBUG_PRINT((ACPI_DB_INFO, ...
			The debug_level mask defaults to "info".  See
			Documentation/acpi/debug.txt for more information about
			debug layers and levels.

			Enable processor driver info messages:
			    acpi.debug_layer=0x20000000
			Enable PCI/PCI interrupt routing info messages:
			    acpi.debug_layer=0x400000
			Enable AML "Debug" output, i.e., stores to the Debug
			object while interpreting AML:
			    acpi.debug_layer=0xffffffff acpi.debug_level=0x2
			Enable all messages related to ACPI hardware:
			    acpi.debug_layer=0x2 acpi.debug_level=0xffffffff

			Some values produce so much output that the system is
			unusable.  The "log_buf_len" parameter may be useful
			if you need to capture more output.

	acpi_enforce_resources=	[ACPI]
			{ strict | lax | no }
			Check for resource conflicts between native drivers
			and ACPI OperationRegions (SystemIO and SystemMemory
			only). IO ports and memory declared in ACPI might be
			used by the ACPI subsystem in arbitrary AML code and
			can interfere with legacy drivers.
			strict (default): access to resources claimed by ACPI
			is denied; legacy drivers trying to access reserved
			resources will fail to bind to device using them.
			lax: access to resources claimed by ACPI is allowed;
			legacy drivers trying to access reserved resources
			will bind successfully but a warning message is logged.
			no: ACPI OperationRegions are not marked as reserved,
			no further checks are performed.

	acpi_force_table_verification	[HW,ACPI]
			Enable table checksum verification during early stage.
			By default, this is disabled due to x86 early mapping
			size limitation.

	acpi_irq_balance [HW,ACPI]
			ACPI will balance active IRQs
			default in APIC mode

	acpi_irq_nobalance [HW,ACPI]
			ACPI will not move active IRQs (default)
			default in PIC mode

	acpi_irq_isa=	[HW,ACPI] If irq_balance, mark listed IRQs used by ISA
			Format: <irq>,<irq>...

	acpi_irq_pci=	[HW,ACPI] If irq_balance, clear listed IRQs for
			use by PCI
			Format: <irq>,<irq>...

	acpi_mask_gpe=	[HW,ACPI]
			Due to the existence of _Lxx/_Exx, some GPEs triggered
			by unsupported hardware/firmware features can result in
			GPE floodings that cannot be automatically disabled by
			the GPE dispatcher.
			This facility can be used to prevent such uncontrolled
			GPE floodings.
			Format: <int>

	acpi_no_auto_serialize	[HW,ACPI]
			Disable auto-serialization of AML methods
			AML control methods that contain the opcodes to create
			named objects will be marked as "Serialized" by the
			auto-serialization feature.
			This feature is enabled by default.
			This option allows to turn off the feature.

	acpi_no_memhotplug [ACPI] Disable memory hotplug.  Useful for kdump
			   kernels.

	acpi_no_static_ssdt	[HW,ACPI]
			Disable installation of static SSDTs at early boot time
			By default, SSDTs contained in the RSDT/XSDT will be
			installed automatically and they will appear under
			/sys/firmware/acpi/tables.
			This option turns off this feature.
			Note that specifying this option does not affect
			dynamic table installation which will install SSDT
			tables to /sys/firmware/acpi/tables/dynamic.

	acpi_rsdp=	[ACPI,EFI,KEXEC]
			Pass the RSDP address to the kernel, mostly used
			on machines running EFI runtime service to boot the
			second kernel for kdump.

	acpi_os_name=	[HW,ACPI] Tell ACPI BIOS the name of the OS
			Format: To spoof as Windows 98: ="Microsoft Windows"

	acpi_rev_override [ACPI] Override the _REV object to return 5 (instead
			of 2 which is mandated by ACPI 6) as the supported ACPI
			specification revision (when using this switch, it may
			be necessary to carry out a cold reboot _twice_ in a
			row to make it take effect on the platform firmware).

	acpi_osi=	[HW,ACPI] Modify list of supported OS interface strings
			acpi_osi="string1"	# add string1
			acpi_osi="!string2"	# remove string2
			acpi_osi=!*		# remove all strings
			acpi_osi=!		# disable all built-in OS vendor
						  strings
			acpi_osi=!!		# enable all built-in OS vendor
						  strings
			acpi_osi=		# disable all strings

			'acpi_osi=!' can be used in combination with single or
			multiple 'acpi_osi="string1"' to support specific OS
			vendor string(s).  Note that such command can only
			affect the default state of the OS vendor strings, thus
			it cannot affect the default state of the feature group
			strings and the current state of the OS vendor strings,
			specifying it multiple times through kernel command line
			is meaningless.  This command is useful when one do not
			care about the state of the feature group strings which
			should be controlled by the OSPM.
			Examples:
			  1. 'acpi_osi=! acpi_osi="Windows 2000"' is equivalent
			     to 'acpi_osi="Windows 2000" acpi_osi=!', they all
			     can make '_OSI("Windows 2000")' TRUE.

			'acpi_osi=' cannot be used in combination with other
			'acpi_osi=' command lines, the _OSI method will not
			exist in the ACPI namespace.  NOTE that such command can
			only affect the _OSI support state, thus specifying it
			multiple times through kernel command line is also
			meaningless.
			Examples:
			  1. 'acpi_osi=' can make 'CondRefOf(_OSI, Local1)'
			     FALSE.

			'acpi_osi=!*' can be used in combination with single or
			multiple 'acpi_osi="string1"' to support specific
			string(s).  Note that such command can affect the
			current state of both the OS vendor strings and the
			feature group strings, thus specifying it multiple times
			through kernel command line is meaningful.  But it may
			still not able to affect the final state of a string if
			there are quirks related to this string.  This command
			is useful when one want to control the state of the
			feature group strings to debug BIOS issues related to
			the OSPM features.
			Examples:
			  1. 'acpi_osi="Module Device" acpi_osi=!*' can make
			     '_OSI("Module Device")' FALSE.
			  2. 'acpi_osi=!* acpi_osi="Module Device"' can make
			     '_OSI("Module Device")' TRUE.
			  3. 'acpi_osi=! acpi_osi=!* acpi_osi="Windows 2000"' is
			     equivalent to
			     'acpi_osi=!* acpi_osi=! acpi_osi="Windows 2000"'
			     and
			     'acpi_osi=!* acpi_osi="Windows 2000" acpi_osi=!',
			     they all will make '_OSI("Windows 2000")' TRUE.

	acpi_pm_good	[X86]
			Override the pmtimer bug detection: force the kernel
			to assume that this machine's pmtimer latches its value
			and always returns good values.

	acpi_sci=	[HW,ACPI] ACPI System Control Interrupt trigger mode
			Format: { level | edge | high | low }

	acpi_skip_timer_override [HW,ACPI]
			Recognize and ignore IRQ0/pin2 Interrupt Override.
			For broken nForce2 BIOS resulting in XT-PIC timer.

	acpi_sleep=	[HW,ACPI] Sleep options
			Format: { s3_bios, s3_mode, s3_beep, s4_nohwsig,
				  old_ordering, nonvs, sci_force_enable, nobl }
			See Documentation/power/video.txt for information on
			s3_bios and s3_mode.
			s3_beep is for debugging; it makes the PC's speaker beep
			as soon as the kernel's real-mode entry point is called.
			s4_nohwsig prevents ACPI hardware signature from being
			used during resume from hibernation.
			old_ordering causes the ACPI 1.0 ordering of the _PTS
			control method, with respect to putting devices into
			low power states, to be enforced (the ACPI 2.0 ordering
			of _PTS is used by default).
			nonvs prevents the kernel from saving/restoring the
			ACPI NVS memory during suspend/hibernation and resume.
			sci_force_enable causes the kernel to set SCI_EN directly
			on resume from S1/S3 (which is against the ACPI spec,
			but some broken systems don't work without it).
			nobl causes the internal blacklist of systems known to
			behave incorrectly in some ways with respect to system
			suspend and resume to be ignored (use wisely).

	acpi_use_timer_override [HW,ACPI]
			Use timer override. For some broken Nvidia NF5 boards
			that require a timer override, but don't have HPET

	add_efi_memmap	[EFI; X86] Include EFI memory map in
			kernel's map of available physical RAM.

	agp=		[AGP]
			{ off | try_unsupported }
			off: disable AGP support
			try_unsupported: try to drive unsupported chipsets
				(may crash computer or cause data corruption)

	ALSA		[HW,ALSA]
			See Documentation/sound/alsa-configuration.rst

	alignment=	[KNL,ARM]
			Allow the default userspace alignment fault handler
			behaviour to be specified.  Bit 0 enables warnings,
			bit 1 enables fixups, and bit 2 sends a segfault.

	align_va_addr=	[X86-64]
			Align virtual addresses by clearing slice [14:12] when
			allocating a VMA at process creation time. This option
			gives you up to 3% performance improvement on AMD F15h
			machines (where it is enabled by default) for a
			CPU-intensive style benchmark, and it can vary highly in
			a microbenchmark depending on workload and compiler.

			32: only for 32-bit processes
			64: only for 64-bit processes
			on: enable for both 32- and 64-bit processes
			off: disable for both 32- and 64-bit processes

	alloc_snapshot	[FTRACE]
			Allocate the ftrace snapshot buffer on boot up when the
			main buffer is allocated. This is handy if debugging
			and you need to use tracing_snapshot() on boot up, and
			do not want to use tracing_snapshot_alloc() as it needs
			to be done where GFP_KERNEL allocations are allowed.

	amd_iommu=	[HW,X86-64]
			Pass parameters to the AMD IOMMU driver in the system.
			Possible values are:
			fullflush - enable flushing of IO/TLB entries when
				    they are unmapped. Otherwise they are
				    flushed before they will be reused, which
				    is a lot of faster
			off	  - do not initialize any AMD IOMMU found in
				    the system
			force_isolation - Force device isolation for all
					  devices. The IOMMU driver is not
					  allowed anymore to lift isolation
					  requirements as needed. This option
					  does not override iommu=pt

	amd_iommu_dump=	[HW,X86-64]
			Enable AMD IOMMU driver option to dump the ACPI table
			for AMD IOMMU. With this option enabled, AMD IOMMU
			driver will print ACPI tables for AMD IOMMU during
			IOMMU initialization.

	amd_iommu_intr=	[HW,X86-64]
			Specifies one of the following AMD IOMMU interrupt
			remapping modes:
			legacy     - Use legacy interrupt remapping mode.
			vapic      - Use virtual APIC mode, which allows IOMMU
			             to inject interrupts directly into guest.
			             This mode requires kvm-amd.avic=1.
			             (Default when IOMMU HW support is present.)

	amijoy.map=	[HW,JOY] Amiga joystick support
			Map of devices attached to JOY0DAT and JOY1DAT
			Format: <a>,<b>
			See also Documentation/input/joydev/joystick.rst

	analog.map=	[HW,JOY] Analog joystick and gamepad support
			Specifies type or capabilities of an analog joystick
			connected to one of 16 gameports
			Format: <type1>,<type2>,..<type16>

	apc=		[HW,SPARC]
			Power management functions (SPARCstation-4/5 + deriv.)
			Format: noidle
			Disable APC CPU standby support. SPARCstation-Fox does
			not play well with APC CPU idle - disable it if you have
			APC and your system crashes randomly.

	apic=		[APIC,X86] Advanced Programmable Interrupt Controller
			Change the output verbosity while booting
			Format: { quiet (default) | verbose | debug }
			Change the amount of debugging information output
			when initialising the APIC and IO-APIC components.
			For X86-32, this can also be used to specify an APIC
			driver name.
			Format: apic=driver_name
			Examples: apic=bigsmp

	apic_extnmi=	[APIC,X86] External NMI delivery setting
			Format: { bsp (default) | all | none }
			bsp:  External NMI is delivered only to CPU 0
			all:  External NMIs are broadcast to all CPUs as a
			      backup of CPU 0
			none: External NMI is masked for all CPUs. This is
			      useful so that a dump capture kernel won't be
			      shot down by NMI

	autoconf=	[IPV6]
			See Documentation/networking/ipv6.txt.

	show_lapic=	[APIC,X86] Advanced Programmable Interrupt Controller
			Limit apic dumping. The parameter defines the maximal
			number of local apics being dumped. Also it is possible
			to set it to "all" by meaning -- no limit here.
			Format: { 1 (default) | 2 | ... | all }.
			The parameter valid if only apic=debug or
			apic=verbose is specified.
			Example: apic=debug show_lapic=all

	apm=		[APM] Advanced Power Management
			See header of arch/x86/kernel/apm_32.c.

	arcrimi=	[HW,NET] ARCnet - "RIM I" (entirely mem-mapped) cards
			Format: <io>,<irq>,<nodeID>

	ataflop=	[HW,M68k]

	atarimouse=	[HW,MOUSE] Atari Mouse

	atkbd.extra=	[HW] Enable extra LEDs and keys on IBM RapidAccess,
			EzKey and similar keyboards

	atkbd.reset=	[HW] Reset keyboard during initialization

	atkbd.set=	[HW] Select keyboard code set
			Format: <int> (2 = AT (default), 3 = PS/2)

	atkbd.scroll=	[HW] Enable scroll wheel on MS Office and similar
			keyboards

	atkbd.softraw=	[HW] Choose between synthetic and real raw mode
			Format: <bool> (0 = real, 1 = synthetic (default))

	atkbd.softrepeat= [HW]
			Use software keyboard repeat

	audit=		[KNL] Enable the audit sub-system
			Format: { "0" | "1" | "off" | "on" }
			0 | off - kernel audit is disabled and can not be
			    enabled until the next reboot
			unset - kernel audit is initialized but disabled and
			    will be fully enabled by the userspace auditd.
			1 | on - kernel audit is initialized and partially
			    enabled, storing at most audit_backlog_limit
			    messages in RAM until it is fully enabled by the
			    userspace auditd.
			Default: unset

	audit_backlog_limit= [KNL] Set the audit queue size limit.
			Format: <int> (must be >=0)
			Default: 64

	bau=		[X86_UV] Enable the BAU on SGI UV.  The default
			behavior is to disable the BAU (i.e. bau=0).
			Format: { "0" | "1" }
			0 - Disable the BAU.
			1 - Enable the BAU.
			unset - Disable the BAU.

	baycom_epp=	[HW,AX25]
			Format: <io>,<mode>

	baycom_par=	[HW,AX25] BayCom Parallel Port AX.25 Modem
			Format: <io>,<mode>
			See header of drivers/net/hamradio/baycom_par.c.

	baycom_ser_fdx=	[HW,AX25]
			BayCom Serial Port AX.25 Modem (Full Duplex Mode)
			Format: <io>,<irq>,<mode>[,<baud>]
			See header of drivers/net/hamradio/baycom_ser_fdx.c.

	baycom_ser_hdx=	[HW,AX25]
			BayCom Serial Port AX.25 Modem (Half Duplex Mode)
			Format: <io>,<irq>,<mode>
			See header of drivers/net/hamradio/baycom_ser_hdx.c.

	blkdevparts=	Manual partition parsing of block device(s) for
			embedded devices based on command line input.
			See Documentation/block/cmdline-partition.txt

	boot_delay=	Milliseconds to delay each printk during boot.
			Values larger than 10 seconds (10000) are changed to
			no delay (0).
			Format: integer

	bootmem_debug	[KNL] Enable bootmem allocator debug messages.

	bert_disable	[ACPI]
			Disable BERT OS support on buggy BIOSes.

	bttv.card=	[HW,V4L] bttv (bt848 + bt878 based grabber cards)
	bttv.radio=	Most important insmod options are available as
			kernel args too.
	bttv.pll=	See Documentation/media/v4l-drivers/bttv.rst
	bttv.tuner=

	bulk_remove=off	[PPC]  This parameter disables the use of the pSeries
			firmware feature for flushing multiple hpte entries
			at a time.

	c101=		[NET] Moxa C101 synchronous serial card

	cachesize=	[BUGS=X86-32] Override level 2 CPU cache size detection.
			Sometimes CPU hardware bugs make them report the cache
			size incorrectly. The kernel will attempt work arounds
			to fix known problems, but for some CPUs it is not
			possible to determine what the correct size should be.
			This option provides an override for these situations.

	carrier_timeout=
			[NET] Specifies amount of time (in seconds) that
			the kernel should wait for a network carrier. By default
			it waits 120 seconds.

	ca_keys=	[KEYS] This parameter identifies a specific key(s) on
			the system trusted keyring to be used for certificate
			trust validation.
			format: { id:<keyid> | builtin }

	cca=		[MIPS] Override the kernel pages' cache coherency
			algorithm.  Accepted values range from 0 to 7
			inclusive. See arch/mips/include/asm/pgtable-bits.h
			for platform specific values (SB1, Loongson3 and
			others).

	ccw_timeout_log	[S390]
			See Documentation/s390/CommonIO for details.

	cgroup_disable=	[KNL] Disable a particular controller
			Format: {name of the controller(s) to disable}
			The effects of cgroup_disable=foo are:
			- foo isn't auto-mounted if you mount all cgroups in
			  a single hierarchy
			- foo isn't visible as an individually mountable
			  subsystem
			{Currently only "memory" controller deal with this and
			cut the overhead, others just disable the usage. So
			only cgroup_disable=memory is actually worthy}

	cgroup_no_v1=	[KNL] Disable cgroup controllers and named hierarchies in v1
			Format: { { controller | "all" | "named" }
			          [,{ controller | "all" | "named" }...] }
			Like cgroup_disable, but only applies to cgroup v1;
			the blacklisted controllers remain available in cgroup2.
			"all" blacklists all controllers and "named" disables
			named mounts. Specifying both "all" and "named" disables
			all v1 hierarchies.

	cgroup.memory=	[KNL] Pass options to the cgroup memory controller.
			Format: <string>
			nosocket -- Disable socket memory accounting.
			nokmem -- Disable kernel memory accounting.

	checkreqprot	[SELINUX] Set initial checkreqprot flag value.
			Format: { "0" | "1" }
			See security/selinux/Kconfig help text.
			0 -- check protection applied by kernel (includes
				any implied execute protection).
			1 -- check protection requested by application.
			Default value is set via a kernel config option.
			Value can be changed at runtime via
				/selinux/checkreqprot.

	cio_ignore=	[S390]
			See Documentation/s390/CommonIO for details.
	clk_ignore_unused
			[CLK]
			Prevents the clock framework from automatically gating
			clocks that have not been explicitly enabled by a Linux
			device driver but are enabled in hardware at reset or
			by the bootloader/firmware. Note that this does not
			force such clocks to be always-on nor does it reserve
			those clocks in any way. This parameter is useful for
			debug and development, but should not be needed on a
			platform with proper driver support.  For more
			information, see Documentation/driver-api/clk.rst.

	clock=		[BUGS=X86-32, HW] gettimeofday clocksource override.
			[Deprecated]
			Forces specified clocksource (if available) to be used
			when calculating gettimeofday(). If specified
			clocksource is not available, it defaults to PIT.
			Format: { pit | tsc | cyclone | pmtmr }

	clocksource=	Override the default clocksource
			Format: <string>
			Override the default clocksource and use the clocksource
			with the name specified.
			Some clocksource names to choose from, depending on
			the platform:
			[all] jiffies (this is the base, fallback clocksource)
			[ACPI] acpi_pm
			[ARM] imx_timer1,OSTS,netx_timer,mpu_timer2,
				pxa_timer,timer3,32k_counter,timer0_1
			[X86-32] pit,hpet,tsc;
				scx200_hrt on Geode; cyclone on IBM x440
			[MIPS] MIPS
			[PARISC] cr16
			[S390] tod
			[SH] SuperH
			[SPARC64] tick
			[X86-64] hpet,tsc

	clocksource.arm_arch_timer.evtstrm=
			[ARM,ARM64]
			Format: <bool>
			Enable/disable the eventstream feature of the ARM
			architected timer so that code using WFE-based polling
			loops can be debugged more effectively on production
			systems.

	clearcpuid=BITNUM [X86]
			Disable CPUID feature X for the kernel. See
			arch/x86/include/asm/cpufeatures.h for the valid bit
			numbers. Note the Linux specific bits are not necessarily
			stable over kernel options, but the vendor specific
			ones should be.
			Also note that user programs calling CPUID directly
			or using the feature without checking anything
			will still see it. This just prevents it from
			being used by the kernel or shown in /proc/cpuinfo.
			Also note the kernel might malfunction if you disable
			some critical bits.

	cma=nn[MG]@[start[MG][-end[MG]]]
			[ARM,X86,KNL]
			Sets the size of kernel global memory area for
			contiguous memory allocations and optionally the
			placement constraint by the physical address range of
			memory allocations. A value of 0 disables CMA
			altogether. For more information, see
			include/linux/dma-contiguous.h

	cmo_free_hint=	[PPC] Format: { yes | no }
			Specify whether pages are marked as being inactive
			when they are freed.  This is used in CMO environments
			to determine OS memory pressure for page stealing by
			a hypervisor.
			Default: yes

	coherent_pool=nn[KMG]	[ARM,KNL]
			Sets the size of memory pool for coherent, atomic dma
			allocations, by default set to 256K.

	com20020=	[HW,NET] ARCnet - COM20020 chipset
			Format:
			<io>[,<irq>[,<nodeID>[,<backplane>[,<ckp>[,<timeout>]]]]]

	com90io=	[HW,NET] ARCnet - COM90xx chipset (IO-mapped buffers)
			Format: <io>[,<irq>]

	com90xx=	[HW,NET]
			ARCnet - COM90xx chipset (memory-mapped buffers)
			Format: <io>[,<irq>[,<memstart>]]

	condev=		[HW,S390] console device
	conmode=

	console=	[KNL] Output console device and options.

		tty<n>	Use the virtual console device <n>.

		ttyS<n>[,options]
		ttyUSB0[,options]
			Use the specified serial port.  The options are of
			the form "bbbbpnf", where "bbbb" is the baud rate,
			"p" is parity ("n", "o", or "e"), "n" is number of
			bits, and "f" is flow control ("r" for RTS or
			omit it).  Default is "9600n8".

			See Documentation/admin-guide/serial-console.rst for more
			information.  See
			Documentation/networking/netconsole.txt for an
			alternative.

		uart[8250],io,<addr>[,options]
		uart[8250],mmio,<addr>[,options]
		uart[8250],mmio16,<addr>[,options]
		uart[8250],mmio32,<addr>[,options]
		uart[8250],0x<addr>[,options]
			Start an early, polled-mode console on the 8250/16550
			UART at the specified I/O port or MMIO address,
			switching to the matching ttyS device later.
			MMIO inter-register address stride is either 8-bit
			(mmio), 16-bit (mmio16), or 32-bit (mmio32).
			If none of [io|mmio|mmio16|mmio32], <addr> is assumed
			to be equivalent to 'mmio'. 'options' are specified in
			the same format described for ttyS above; if unspecified,
			the h/w is not re-initialized.

		hvc<n>	Use the hypervisor console device <n>. This is for
			both Xen and PowerPC hypervisors.

		If the device connected to the port is not a TTY but a braille
		device, prepend "brl," before the device type, for instance
			console=brl,ttyS0
		For now, only VisioBraille is supported.

	console_msg_format=
			[KNL] Change console messages format
		default
			By default we print messages on consoles in
			"[time stamp] text\n" format (time stamp may not be
			printed, depending on CONFIG_PRINTK_TIME or
			`printk_time' param).
		syslog
			Switch to syslog format: "<%u>[time stamp] text\n"
			IOW, each message will have a facility and loglevel
			prefix. The format is similar to one used by syslog()
			syscall, or to executing "dmesg -S --raw" or to reading
			from /proc/kmsg.

	consoleblank=	[KNL] The console blank (screen saver) timeout in
			seconds. A value of 0 disables the blank timer.
			Defaults to 0.

	coredump_filter=
			[KNL] Change the default value for
			/proc/<pid>/coredump_filter.
			See also Documentation/filesystems/proc.txt.

	coresight_cpu_debug.enable
			[ARM,ARM64]
			Format: <bool>
			Enable/disable the CPU sampling based debugging.
			0: default value, disable debugging
			1: enable debugging at boot time

	cpuidle.off=1	[CPU_IDLE]
			disable the cpuidle sub-system

	cpuidle.governor=
			[CPU_IDLE] Name of the cpuidle governor to use.

	cpufreq.off=1	[CPU_FREQ]
			disable the cpufreq sub-system

	cpu_init_udelay=N
			[X86] Delay for N microsec between assert and de-assert
			of APIC INIT to start processors.  This delay occurs
			on every CPU online, such as boot, and resume from suspend.
			Default: 10000

	cpcihp_generic=	[HW,PCI] Generic port I/O CompactPCI driver
			Format:
			<first_slot>,<last_slot>,<port>,<enum_bit>[,<debug>]

	crashkernel=size[KMG][@offset[KMG]]
			[KNL] Using kexec, Linux can switch to a 'crash kernel'
			upon panic. This parameter reserves the physical
			memory region [offset, offset + size] for that kernel
			image. If '@offset' is omitted, then a suitable offset
			is selected automatically.
			[KNL, x86_64] select a region under 4G first, and
			fall back to reserve region above 4G when '@offset'
			hasn't been specified.
			See Documentation/kdump/kdump.txt for further details.

	crashkernel=range1:size1[,range2:size2,...][@offset]
			[KNL] Same as above, but depends on the memory
			in the running system. The syntax of range is
			start-[end] where start and end are both
			a memory unit (amount[KMG]). See also
			Documentation/kdump/kdump.txt for an example.

	crashkernel=size[KMG],high
			[KNL, x86_64] range could be above 4G. Allow kernel
			to allocate physical memory region from top, so could
			be above 4G if system have more than 4G ram installed.
			Otherwise memory region will be allocated below 4G, if
			available.
			It will be ignored if crashkernel=X is specified.
	crashkernel=size[KMG],low
			[KNL, x86_64] range under 4G. When crashkernel=X,high
			is passed, kernel could allocate physical memory region
			above 4G, that cause second kernel crash on system
			that require some amount of low memory, e.g. swiotlb
			requires at least 64M+32K low memory, also enough extra
			low memory is needed to make sure DMA buffers for 32-bit
			devices won't run out. Kernel would try to allocate at
			at least 256M below 4G automatically.
			This one let user to specify own low range under 4G
			for second kernel instead.
			0: to disable low allocation.
			It will be ignored when crashkernel=X,high is not used
			or memory reserved is below 4G.

	cryptomgr.notests
			[KNL] Disable crypto self-tests

	cs89x0_dma=	[HW,NET]
			Format: <dma>

	cs89x0_media=	[HW,NET]
			Format: { rj45 | aui | bnc }

	dasd=		[HW,NET]
			See header of drivers/s390/block/dasd_devmap.c.

	db9.dev[2|3]=	[HW,JOY] Multisystem joystick support via parallel port
			(one device per port)
			Format: <port#>,<type>
			See also Documentation/input/devices/joystick-parport.rst

	ddebug_query=	[KNL,DYNAMIC_DEBUG] Enable debug messages at early boot
			time. See
			Documentation/admin-guide/dynamic-debug-howto.rst for
			details.  Deprecated, see dyndbg.

	debug		[KNL] Enable kernel debugging (events log level).

	debug_boot_weak_hash
			[KNL] Enable printing [hashed] pointers early in the
			boot sequence.  If enabled, we use a weak hash instead
			of siphash to hash pointers.  Use this option if you are
			seeing instances of '(___ptrval___)') and need to see a
			value (hashed pointer) instead. Cryptographically
			insecure, please do not use on production kernels.

	debug_locks_verbose=
			[KNL] verbose self-tests
			Format=<0|1>
			Print debugging info while doing the locking API
			self-tests.
			We default to 0 (no extra messages), setting it to
			1 will print _a lot_ more information - normally
			only useful to kernel developers.

	debug_objects	[KNL] Enable object debugging

	no_debug_objects
			[KNL] Disable object debugging

	debug_guardpage_minorder=
			[KNL] When CONFIG_DEBUG_PAGEALLOC is set, this
			parameter allows control of the order of pages that will
			be intentionally kept free (and hence protected) by the
			buddy allocator. Bigger value increase the probability
			of catching random memory corruption, but reduce the
			amount of memory for normal system use. The maximum
			possible value is MAX_ORDER/2.  Setting this parameter
			to 1 or 2 should be enough to identify most random
			memory corruption problems caused by bugs in kernel or
			driver code when a CPU writes to (or reads from) a
			random memory location. Note that there exists a class
			of memory corruptions problems caused by buggy H/W or
			F/W or by drivers badly programing DMA (basically when
			memory is written at bus level and the CPU MMU is
			bypassed) which are not detectable by
			CONFIG_DEBUG_PAGEALLOC, hence this option will not help
			tracking down these problems.

	debug_pagealloc=
			[KNL] When CONFIG_DEBUG_PAGEALLOC is set, this
			parameter enables the feature at boot time. In
			default, it is disabled. We can avoid allocating huge
			chunk of memory for debug pagealloc if we don't enable
			it at boot time and the system will work mostly same
			with the kernel built without CONFIG_DEBUG_PAGEALLOC.
			on: enable the feature

	debugpat	[X86] Enable PAT debugging

	decnet.addr=	[HW,NET]
			Format: <area>[,<node>]
			See also Documentation/networking/decnet.txt.

	default_hugepagesz=
			[same as hugepagesz=] The size of the default
			HugeTLB page size. This is the size represented by
			the legacy /proc/ hugepages APIs, used for SHM, and
			default size when mounting hugetlbfs filesystems.
			Defaults to the default architecture's huge page size
			if not specified.

	deferred_probe_timeout=
			[KNL] Debugging option to set a timeout in seconds for
			deferred probe to give up waiting on dependencies to
			probe. Only specific dependencies (subsystems or
			drivers) that have opted in will be ignored. A timeout of 0
			will timeout at the end of initcalls. This option will also
			dump out devices still on the deferred probe list after
			retrying.

	dhash_entries=	[KNL]
			Set number of hash buckets for dentry cache.

	disable_1tb_segments [PPC]
			Disables the use of 1TB hash page table segments. This
			causes the kernel to fall back to 256MB segments which
			can be useful when debugging issues that require an SLB
			miss to occur.

	disable=	[IPV6]
			See Documentation/networking/ipv6.txt.

	hardened_usercopy=
                        [KNL] Under CONFIG_HARDENED_USERCOPY, whether
                        hardening is enabled for this boot. Hardened
                        usercopy checking is used to protect the kernel
                        from reading or writing beyond known memory
                        allocation boundaries as a proactive defense
                        against bounds-checking flaws in the kernel's
                        copy_to_user()/copy_from_user() interface.
                on      Perform hardened usercopy checks (default).
                off     Disable hardened usercopy checks.

	disable_radix	[PPC]
			Disable RADIX MMU mode on POWER9

	disable_cpu_apicid= [X86,APIC,SMP]
			Format: <int>
			The number of initial APIC ID for the
			corresponding CPU to be disabled at boot,
			mostly used for the kdump 2nd kernel to
			disable BSP to wake up multiple CPUs without
			causing system reset or hang due to sending
			INIT from AP to BSP.

	perf_v4_pmi=	[X86,INTEL]
			Format: <bool>
			Disable Intel PMU counter freezing feature.
			The feature only exists starting from
			Arch Perfmon v4 (Skylake and newer).

	disable_ddw	[PPC/PSERIES]
			Disable Dynamic DMA Window support. Use this if
			to workaround buggy firmware.

	disable_ipv6=	[IPV6]
			See Documentation/networking/ipv6.txt.

	disable_mtrr_cleanup [X86]
			The kernel tries to adjust MTRR layout from continuous
			to discrete, to make X server driver able to add WB
			entry later. This parameter disables that.

	disable_mtrr_trim [X86, Intel and AMD only]
			By default the kernel will trim any uncacheable
			memory out of your available memory pool based on
			MTRR settings.  This parameter disables that behavior,
			possibly causing your machine to run very slowly.

	disable_timer_pin_1 [X86]
			Disable PIN 1 of APIC timer
			Can be useful to work around chipset bugs.

	dis_ucode_ldr	[X86] Disable the microcode loader.

	dma_debug=off	If the kernel is compiled with DMA_API_DEBUG support,
			this option disables the debugging code at boot.

	dma_debug_entries=<number>
			This option allows to tune the number of preallocated
			entries for DMA-API debugging code. One entry is
			required per DMA-API allocation. Use this if the
			DMA-API debugging code disables itself because the
			architectural default is too low.

	dma_debug_driver=<driver_name>
			With this option the DMA-API debugging driver
			filter feature can be enabled at boot time. Just
			pass the driver to filter for as the parameter.
			The filter can be disabled or changed to another
			driver later using sysfs.

	driver_async_probe=  [KNL]
			List of driver names to be probed asynchronously.
			Format: <driver_name1>,<driver_name2>...

	drm.edid_firmware=[<connector>:]<file>[,[<connector>:]<file>]
			Broken monitors, graphic adapters, KVMs and EDIDless
			panels may send no or incorrect EDID data sets.
			This parameter allows to specify an EDID data sets
			in the /lib/firmware directory that are used instead.
			Generic built-in EDID data sets are used, if one of
			edid/1024x768.bin, edid/1280x1024.bin,
			edid/1680x1050.bin, or edid/1920x1080.bin is given
			and no file with the same name exists. Details and
			instructions how to build your own EDID data are
			available in Documentation/EDID/HOWTO.txt. An EDID
			data set will only be used for a particular connector,
			if its name and a colon are prepended to the EDID
			name. Each connector may use a unique EDID data
			set by separating the files with a comma.  An EDID
			data set with no connector name will be used for
			any connectors not explicitly specified.

	dscc4.setup=	[NET]

	dt_cpu_ftrs=	[PPC]
			Format: {"off" | "known"}
			Control how the dt_cpu_ftrs device-tree binding is
			used for CPU feature discovery and setup (if it
			exists).
			off: Do not use it, fall back to legacy cpu table.
			known: Do not pass through unknown features to guests
			or userspace, only those that the kernel is aware of.

	dump_apple_properties	[X86]
			Dump name and content of EFI device properties on
			x86 Macs.  Useful for driver authors to determine
			what data is available or for reverse-engineering.

	dyndbg[="val"]		[KNL,DYNAMIC_DEBUG]
	module.dyndbg[="val"]
			Enable debug messages at boot time.  See
			Documentation/admin-guide/dynamic-debug-howto.rst
			for details.

	nompx		[X86] Disables Intel Memory Protection Extensions.
			See Documentation/x86/intel_mpx.txt for more
			information about the feature.

	nopku		[X86] Disable Memory Protection Keys CPU feature found
			in some Intel CPUs.

	module.async_probe [KNL]
			Enable asynchronous probe on this module.

	early_ioremap_debug [KNL]
			Enable debug messages in early_ioremap support. This
			is useful for tracking down temporary early mappings
			which are not unmapped.

	earlycon=	[KNL] Output early console device and options.

			[ARM64] The early console is determined by the
			stdout-path property in device tree's chosen node,
			or determined by the ACPI SPCR table.

			[X86] When used with no options the early console is
			determined by the ACPI SPCR table.

		cdns,<addr>[,options]
			Start an early, polled-mode console on a Cadence
			(xuartps) serial port at the specified address. Only
			supported option is baud rate. If baud rate is not
			specified, the serial port must already be setup and
			configured.

		uart[8250],io,<addr>[,options]
		uart[8250],mmio,<addr>[,options]
		uart[8250],mmio32,<addr>[,options]
		uart[8250],mmio32be,<addr>[,options]
		uart[8250],0x<addr>[,options]
			Start an early, polled-mode console on the 8250/16550
			UART at the specified I/O port or MMIO address.
			MMIO inter-register address stride is either 8-bit
			(mmio) or 32-bit (mmio32 or mmio32be).
			If none of [io|mmio|mmio32|mmio32be], <addr> is assumed
			to be equivalent to 'mmio'. 'options' are specified
			in the same format described for "console=ttyS<n>"; if
			unspecified, the h/w is not initialized.

		pl011,<addr>
		pl011,mmio32,<addr>
			Start an early, polled-mode console on a pl011 serial
			port at the specified address. The pl011 serial port
			must already be setup and configured. Options are not
			yet supported.  If 'mmio32' is specified, then only
			the driver will use only 32-bit accessors to read/write
			the device registers.

		meson,<addr>
			Start an early, polled-mode console on a meson serial
			port at the specified address. The serial port must
			already be setup and configured. Options are not yet
			supported.

		msm_serial,<addr>
			Start an early, polled-mode console on an msm serial
			port at the specified address. The serial port
			must already be setup and configured. Options are not
			yet supported.

		msm_serial_dm,<addr>
			Start an early, polled-mode console on an msm serial
			dm port at the specified address. The serial port
			must already be setup and configured. Options are not
			yet supported.

		owl,<addr>
			Start an early, polled-mode console on a serial port
			of an Actions Semi SoC, such as S500 or S900, at the
			specified address. The serial port must already be
			setup and configured. Options are not yet supported.

		rda,<addr>
			Start an early, polled-mode console on a serial port
			of an RDA Micro SoC, such as RDA8810PL, at the
			specified address. The serial port must already be
			setup and configured. Options are not yet supported.

		smh	Use ARM semihosting calls for early console.

		s3c2410,<addr>
		s3c2412,<addr>
		s3c2440,<addr>
		s3c6400,<addr>
		s5pv210,<addr>
		exynos4210,<addr>
			Use early console provided by serial driver available
			on Samsung SoCs, requires selecting proper type and
			a correct base address of the selected UART port. The
			serial port must already be setup and configured.
			Options are not yet supported.

		lantiq,<addr>
			Start an early, polled-mode console on a lantiq serial
			(lqasc) port at the specified address. The serial port
			must already be setup and configured. Options are not
			yet supported.

		lpuart,<addr>
		lpuart32,<addr>
			Use early console provided by Freescale LP UART driver
			found on Freescale Vybrid and QorIQ LS1021A processors.
			A valid base address must be provided, and the serial
			port must already be setup and configured.

		ar3700_uart,<addr>
			Start an early, polled-mode console on the
			Armada 3700 serial port at the specified
			address. The serial port must already be setup
			and configured. Options are not yet supported.

		qcom_geni,<addr>
			Start an early, polled-mode console on a Qualcomm
			Generic Interface (GENI) based serial port at the
			specified address. The serial port must already be
			setup and configured. Options are not yet supported.

		efifb,[options]
			Start an early, unaccelerated console on the EFI
			memory mapped framebuffer (if available). On cache
			coherent non-x86 systems that use system memory for
			the framebuffer, pass the 'ram' option so that it is
			mapped with the correct attributes.

	earlyprintk=	[X86,SH,ARM,M68k,S390]
			earlyprintk=vga
			earlyprintk=sclp
			earlyprintk=xen
			earlyprintk=serial[,ttySn[,baudrate]]
			earlyprintk=serial[,0x...[,baudrate]]
			earlyprintk=ttySn[,baudrate]
			earlyprintk=dbgp[debugController#]
			earlyprintk=pciserial[,force],bus:device.function[,baudrate]
			earlyprintk=xdbc[xhciController#]

			earlyprintk is useful when the kernel crashes before
			the normal console is initialized. It is not enabled by
			default because it has some cosmetic problems.

			Append ",keep" to not disable it when the real console
			takes over.

			Only one of vga, efi, serial, or usb debug port can
			be used at a time.

			Currently only ttyS0 and ttyS1 may be specified by
			name.  Other I/O ports may be explicitly specified
			on some architectures (x86 and arm at least) by
			replacing ttySn with an I/O port address, like this:
				earlyprintk=serial,0x1008,115200
			You can find the port for a given device in
			/proc/tty/driver/serial:
				2: uart:ST16650V2 port:00001008 irq:18 ...

			Interaction with the standard serial driver is not
			very good.

			The VGA and EFI output is eventually overwritten by
			the real console.

			The xen output can only be used by Xen PV guests.

			The sclp output can only be used on s390.

			The optional "force" to "pciserial" enables use of a
			PCI device even when its classcode is not of the
			UART class.

	edac_report=	[HW,EDAC] Control how to report EDAC event
			Format: {"on" | "off" | "force"}
			on: enable EDAC to report H/W event. May be overridden
			by other higher priority error reporting module.
			off: disable H/W event reporting through EDAC.
			force: enforce the use of EDAC to report H/W event.
			default: on.

	ekgdboc=	[X86,KGDB] Allow early kernel console debugging
			ekgdboc=kbd

			This is designed to be used in conjunction with
			the boot argument: earlyprintk=vga

	edd=		[EDD]
			Format: {"off" | "on" | "skip[mbr]"}

	efi=		[EFI]
			Format: { "old_map", "nochunk", "noruntime", "debug" }
			old_map [X86-64]: switch to the old ioremap-based EFI
			runtime services mapping. 32-bit still uses this one by
			default.
			nochunk: disable reading files in "chunks" in the EFI
			boot stub, as chunking can cause problems with some
			firmware implementations.
			noruntime : disable EFI runtime services support
			debug: enable misc debug output

	efi_no_storage_paranoia [EFI; X86]
			Using this parameter you can use more than 50% of
			your efi variable storage. Use this parameter only if
			you are really sure that your UEFI does sane gc and
			fulfills the spec otherwise your board may brick.

	efi_fake_mem=	nn[KMG]@ss[KMG]:aa[,nn[KMG]@ss[KMG]:aa,..] [EFI; X86]
			Add arbitrary attribute to specific memory range by
			updating original EFI memory map.
			Region of memory which aa attribute is added to is
			from ss to ss+nn.
			If efi_fake_mem=2G@4G:0x10000,2G@0x10a0000000:0x10000
			is specified, EFI_MEMORY_MORE_RELIABLE(0x10000)
			attribute is added to range 0x100000000-0x180000000 and
			0x10a0000000-0x1120000000.

			Using this parameter you can do debugging of EFI memmap
			related feature. For example, you can do debugging of
			Address Range Mirroring feature even if your box
			doesn't support it.

	efivar_ssdt=	[EFI; X86] Name of an EFI variable that contains an SSDT
			that is to be dynamically loaded by Linux. If there are
			multiple variables with the same name but with different
			vendor GUIDs, all of them will be loaded. See
			Documentation/acpi/ssdt-overlays.txt for details.


	eisa_irq_edge=	[PARISC,HW]
			See header of drivers/parisc/eisa.c.

	elanfreq=	[X86-32]
			See comment before function elanfreq_setup() in
			arch/x86/kernel/cpu/cpufreq/elanfreq.c.

	elevator=	[IOSCHED]
			Format: { "mq-deadline" | "kyber" | "bfq" }
			See Documentation/block/deadline-iosched.txt,
			Documentation/block/kyber-iosched.txt and
			Documentation/block/bfq-iosched.txt for details.

	elfcorehdr=[size[KMG]@]offset[KMG] [IA64,PPC,SH,X86,S390]
			Specifies physical address of start of kernel core
			image elf header and optionally the size. Generally
			kexec loader will pass this option to capture kernel.
			See Documentation/kdump/kdump.txt for details.

	enable_mtrr_cleanup [X86]
			The kernel tries to adjust MTRR layout from continuous
			to discrete, to make X server driver able to add WB
			entry later. This parameter enables that.

	enable_timer_pin_1 [X86]
			Enable PIN 1 of APIC timer
			Can be useful to work around chipset bugs
			(in particular on some ATI chipsets).
			The kernel tries to set a reasonable default.

	enforcing	[SELINUX] Set initial enforcing status.
			Format: {"0" | "1"}
			See security/selinux/Kconfig help text.
			0 -- permissive (log only, no denials).
			1 -- enforcing (deny and log).
			Default value is 0.
			Value can be changed at runtime via /selinux/enforce.

	erst_disable	[ACPI]
			Disable Error Record Serialization Table (ERST)
			support.

	ether=		[HW,NET] Ethernet cards parameters
			This option is obsoleted by the "netdev=" option, which
			has equivalent usage. See its documentation for details.

	evm=		[EVM]
			Format: { "fix" }
			Permit 'security.evm' to be updated regardless of
			current integrity status.

	failslab=
	fail_page_alloc=
	fail_make_request=[KNL]
			General fault injection mechanism.
			Format: <interval>,<probability>,<space>,<times>
			See also Documentation/fault-injection/.

	floppy=		[HW]
			See Documentation/blockdev/floppy.txt.

	force_pal_cache_flush
			[IA-64] Avoid check_sal_cache_flush which may hang on
			buggy SAL_CACHE_FLUSH implementations. Using this
			parameter will force ia64_sal_cache_flush to call
			ia64_pal_cache_flush instead of SAL_CACHE_FLUSH.

	forcepae	[X86-32]
			Forcefully enable Physical Address Extension (PAE).
			Many Pentium M systems disable PAE but may have a
			functionally usable PAE implementation.
			Warning: use of this parameter will taint the kernel
			and may cause unknown problems.

	ftrace=[tracer]
			[FTRACE] will set and start the specified tracer
			as early as possible in order to facilitate early
			boot debugging.

	ftrace_dump_on_oops[=orig_cpu]
			[FTRACE] will dump the trace buffers on oops.
			If no parameter is passed, ftrace will dump
			buffers of all CPUs, but if you pass orig_cpu, it will
			dump only the buffer of the CPU that triggered the
			oops.

	ftrace_filter=[function-list]
			[FTRACE] Limit the functions traced by the function
			tracer at boot up. function-list is a comma separated
			list of functions. This list can be changed at run
			time by the set_ftrace_filter file in the debugfs
			tracing directory.

	ftrace_notrace=[function-list]
			[FTRACE] Do not trace the functions specified in
			function-list. This list can be changed at run time
			by the set_ftrace_notrace file in the debugfs
			tracing directory.

	ftrace_graph_filter=[function-list]
			[FTRACE] Limit the top level callers functions traced
			by the function graph tracer at boot up.
			function-list is a comma separated list of functions
			that can be changed at run time by the
			set_graph_function file in the debugfs tracing directory.

	ftrace_graph_notrace=[function-list]
			[FTRACE] Do not trace from the functions specified in
			function-list.  This list is a comma separated list of
			functions that can be changed at run time by the
			set_graph_notrace file in the debugfs tracing directory.

	ftrace_graph_max_depth=<uint>
			[FTRACE] Used with the function graph tracer. This is
			the max depth it will trace into a function. This value
			can be changed at run time by the max_graph_depth file
			in the tracefs tracing directory. default: 0 (no limit)

	gamecon.map[2|3]=
			[HW,JOY] Multisystem joystick and NES/SNES/PSX pad
			support via parallel port (up to 5 devices per port)
			Format: <port#>,<pad1>,<pad2>,<pad3>,<pad4>,<pad5>
			See also Documentation/input/devices/joystick-parport.rst

	gamma=		[HW,DRM]

	gart_fix_e820=	[X86_64] disable the fix e820 for K8 GART
			Format: off | on
			default: on

	gcov_persist=	[GCOV] When non-zero (default), profiling data for
			kernel modules is saved and remains accessible via
			debugfs, even when the module is unloaded/reloaded.
			When zero, profiling data is discarded and associated
			debugfs files are removed at module unload time.

	goldfish	[X86] Enable the goldfish android emulator platform.
			Don't use this when you are not running on the
			android emulator

	gpt		[EFI] Forces disk with valid GPT signature but
			invalid Protective MBR to be treated as GPT. If the
			primary GPT is corrupted, it enables the backup/alternate
			GPT to be used instead.

	grcan.enable0=	[HW] Configuration of physical interface 0. Determines
			the "Enable 0" bit of the configuration register.
			Format: 0 | 1
			Default: 0
	grcan.enable1=	[HW] Configuration of physical interface 1. Determines
			the "Enable 0" bit of the configuration register.
			Format: 0 | 1
			Default: 0
	grcan.select=	[HW] Select which physical interface to use.
			Format: 0 | 1
			Default: 0
	grcan.txsize=	[HW] Sets the size of the tx buffer.
			Format: <unsigned int> such that (txsize & ~0x1fffc0) == 0.
			Default: 1024
	grcan.rxsize=	[HW] Sets the size of the rx buffer.
			Format: <unsigned int> such that (rxsize & ~0x1fffc0) == 0.
			Default: 1024

	gpio-mockup.gpio_mockup_ranges
			[HW] Sets the ranges of gpiochip of for this device.
			Format: <start1>,<end1>,<start2>,<end2>...

	hardlockup_all_cpu_backtrace=
			[KNL] Should the hard-lockup detector generate
			backtraces on all cpus.
			Format: <integer>

	hashdist=	[KNL,NUMA] Large hashes allocated during boot
			are distributed across NUMA nodes.  Defaults on
			for 64-bit NUMA, off otherwise.
			Format: 0 | 1 (for off | on)

	hcl=		[IA-64] SGI's Hardware Graph compatibility layer

	hd=		[EIDE] (E)IDE hard drive subsystem geometry
			Format: <cyl>,<head>,<sect>

	hest_disable	[ACPI]
			Disable Hardware Error Source Table (HEST) support;
			corresponding firmware-first mode error processing
			logic will be disabled.

	highmem=nn[KMG]	[KNL,BOOT] forces the highmem zone to have an exact
			size of <nn>. This works even on boxes that have no
			highmem otherwise. This also works to reduce highmem
			size on bigger boxes.

	highres=	[KNL] Enable/disable high resolution timer mode.
			Valid parameters: "on", "off"
			Default: "on"

	hisax=		[HW,ISDN]
			See Documentation/isdn/README.HiSax.

	hlt		[BUGS=ARM,SH]

	hpet=		[X86-32,HPET] option to control HPET usage
			Format: { enable (default) | disable | force |
				verbose }
			disable: disable HPET and use PIT instead
			force: allow force enabled of undocumented chips (ICH4,
				VIA, nVidia)
			verbose: show contents of HPET registers during setup

	hpet_mmap=	[X86, HPET_MMAP] Allow userspace to mmap HPET
			registers.  Default set by CONFIG_HPET_MMAP_DEFAULT.

	hugepages=	[HW,X86-32,IA-64] HugeTLB pages to allocate at boot.
	hugepagesz=	[HW,IA-64,PPC,X86-64] The size of the HugeTLB pages.
			On x86-64 and powerpc, this option can be specified
			multiple times interleaved with hugepages= to reserve
			huge pages of different sizes. Valid pages sizes on
			x86-64 are 2M (when the CPU supports "pse") and 1G
			(when the CPU supports the "pdpe1gb" cpuinfo flag).

	hung_task_panic=
			[KNL] Should the hung task detector generate panics.
			Format: <integer>

			A nonzero value instructs the kernel to panic when a
			hung task is detected. The default value is controlled
			by the CONFIG_BOOTPARAM_HUNG_TASK_PANIC build-time
			option. The value selected by this boot parameter can
			be changed later by the kernel.hung_task_panic sysctl.

	hvc_iucv=	[S390]	Number of z/VM IUCV hypervisor console (HVC)
				terminal devices. Valid values: 0..8
	hvc_iucv_allow=	[S390]	Comma-separated list of z/VM user IDs.
				If specified, z/VM IUCV HVC accepts connections
				from listed z/VM user IDs only.

	hv_nopvspin	[X86,HYPER_V] Disables the paravirt spinlock optimizations
				      which allow the hypervisor to 'idle' the
				      guest on lock contention.

	keep_bootcon	[KNL]
			Do not unregister boot console at start. This is only
			useful for debugging when something happens in the window
			between unregistering the boot console and initializing
			the real console.

	i2c_bus=	[HW]	Override the default board specific I2C bus speed
				or register an additional I2C bus that is not
				registered from board initialization code.
				Format:
				<bus_id>,<clkrate>

	i8042.debug	[HW] Toggle i8042 debug mode
	i8042.unmask_kbd_data
			[HW] Enable printing of interrupt data from the KBD port
			     (disabled by default, and as a pre-condition
			     requires that i8042.debug=1 be enabled)
	i8042.direct	[HW] Put keyboard port into non-translated mode
	i8042.dumbkbd	[HW] Pretend that controller can only read data from
			     keyboard and cannot control its state
			     (Don't attempt to blink the leds)
	i8042.noaux	[HW] Don't check for auxiliary (== mouse) port
	i8042.nokbd	[HW] Don't check/create keyboard port
	i8042.noloop	[HW] Disable the AUX Loopback command while probing
			     for the AUX port
	i8042.nomux	[HW] Don't check presence of an active multiplexing
			     controller
	i8042.nopnp	[HW] Don't use ACPIPnP / PnPBIOS to discover KBD/AUX
			     controllers
	i8042.notimeout	[HW] Ignore timeout condition signalled by controller
	i8042.reset	[HW] Reset the controller during init, cleanup and
			     suspend-to-ram transitions, only during s2r
			     transitions, or never reset
			Format: { 1 | Y | y | 0 | N | n }
			1, Y, y: always reset controller
			0, N, n: don't ever reset controller
			Default: only on s2r transitions on x86; most other
			architectures force reset to be always executed
	i8042.unlock	[HW] Unlock (ignore) the keylock
	i8042.kbdreset	[HW] Reset device connected to KBD port

	i810=		[HW,DRM]

	i8k.ignore_dmi	[HW] Continue probing hardware even if DMI data
			indicates that the driver is running on unsupported
			hardware.
	i8k.force	[HW] Activate i8k driver even if SMM BIOS signature
			does not match list of supported models.
	i8k.power_status
			[HW] Report power status in /proc/i8k
			(disabled by default)
	i8k.restricted	[HW] Allow controlling fans only if SYS_ADMIN
			capability is set.

	i915.invert_brightness=
			[DRM] Invert the sense of the variable that is used to
			set the brightness of the panel backlight. Normally a
			brightness value of 0 indicates backlight switched off,
			and the maximum of the brightness value sets the backlight
			to maximum brightness. If this parameter is set to 0
			(default) and the machine requires it, or this parameter
			is set to 1, a brightness value of 0 sets the backlight
			to maximum brightness, and the maximum of the brightness
			value switches the backlight off.
			-1 -- never invert brightness
			 0 -- machine default
			 1 -- force brightness inversion

	icn=		[HW,ISDN]
			Format: <io>[,<membase>[,<icn_id>[,<icn_id2>]]]

	ide-core.nodma=	[HW] (E)IDE subsystem
			Format: =0.0 to prevent dma on hda, =0.1 hdb =1.0 hdc
			.vlb_clock .pci_clock .noflush .nohpa .noprobe .nowerr
			.cdrom .chs .ignore_cable are additional options
			See Documentation/ide/ide.txt.

	ide-generic.probe-mask= [HW] (E)IDE subsystem
			Format: <int>
			Probe mask for legacy ISA IDE ports.  Depending on
			platform up to 6 ports are supported, enabled by
			setting corresponding bits in the mask to 1.  The
			default value is 0x0, which has a special meaning.
			On systems that have PCI, it triggers scanning the
			PCI bus for the first and the second port, which
			are then probed.  On systems without PCI the value
			of 0x0 enables probing the two first ports as if it
			was 0x3.

	ide-pci-generic.all-generic-ide [HW] (E)IDE subsystem
			Claim all unknown PCI IDE storage controllers.

	idle=		[X86]
			Format: idle=poll, idle=halt, idle=nomwait
			Poll forces a polling idle loop that can slightly
			improve the performance of waking up a idle CPU, but
			will use a lot of power and make the system run hot.
			Not recommended.
			idle=halt: Halt is forced to be used for CPU idle.
			In such case C2/C3 won't be used again.
			idle=nomwait: Disable mwait for CPU C-states

	ieee754=	[MIPS] Select IEEE Std 754 conformance mode
			Format: { strict | legacy | 2008 | relaxed }
			Default: strict

			Choose which programs will be accepted for execution
			based on the IEEE 754 NaN encoding(s) supported by
			the FPU and the NaN encoding requested with the value
			of an ELF file header flag individually set by each
			binary.  Hardware implementations are permitted to
			support either or both of the legacy and the 2008 NaN
			encoding mode.

			Available settings are as follows:
			strict	accept binaries that request a NaN encoding
				supported by the FPU
			legacy	only accept legacy-NaN binaries, if supported
				by the FPU
			2008	only accept 2008-NaN binaries, if supported
				by the FPU
			relaxed	accept any binaries regardless of whether
				supported by the FPU

			The FPU emulator is always able to support both NaN
			encodings, so if no FPU hardware is present or it has
			been disabled with 'nofpu', then the settings of
			'legacy' and '2008' strap the emulator accordingly,
			'relaxed' straps the emulator for both legacy-NaN and
			2008-NaN, whereas 'strict' enables legacy-NaN only on
			legacy processors and both NaN encodings on MIPS32 or
			MIPS64 CPUs.

			The setting for ABS.fmt/NEG.fmt instruction execution
			mode generally follows that for the NaN encoding,
			except where unsupported by hardware.

	ignore_loglevel	[KNL]
			Ignore loglevel setting - this will print /all/
			kernel messages to the console. Useful for debugging.
			We also add it as printk module parameter, so users
			could change it dynamically, usually by
			/sys/module/printk/parameters/ignore_loglevel.

	ignore_rlimit_data
			Ignore RLIMIT_DATA setting for data mappings,
			print warning at first misuse.  Can be changed via
			/sys/module/kernel/parameters/ignore_rlimit_data.

	ihash_entries=	[KNL]
			Set number of hash buckets for inode cache.

	ima_appraise=	[IMA] appraise integrity measurements
			Format: { "off" | "enforce" | "fix" | "log" }
			default: "enforce"

	ima_appraise_tcb [IMA] Deprecated.  Use ima_policy= instead.
			The builtin appraise policy appraises all files
			owned by uid=0.

	ima_canonical_fmt [IMA]
			Use the canonical format for the binary runtime
			measurements, instead of host native format.

	ima_hash=	[IMA]
			Format: { md5 | sha1 | rmd160 | sha256 | sha384
				   | sha512 | ... }
			default: "sha1"

			The list of supported hash algorithms is defined
			in crypto/hash_info.h.

	ima_policy=	[IMA]
			The builtin policies to load during IMA setup.
			Format: "tcb | appraise_tcb | secure_boot |
				 fail_securely"

			The "tcb" policy measures all programs exec'd, files
			mmap'd for exec, and all files opened with the read
			mode bit set by either the effective uid (euid=0) or
			uid=0.

			The "appraise_tcb" policy appraises the integrity of
			all files owned by root.

			The "secure_boot" policy appraises the integrity
			of files (eg. kexec kernel image, kernel modules,
			firmware, policy, etc) based on file signatures.

			The "fail_securely" policy forces file signature
			verification failure also on privileged mounted
			filesystems with the SB_I_UNVERIFIABLE_SIGNATURE
			flag.

	ima_tcb		[IMA] Deprecated.  Use ima_policy= instead.
			Load a policy which meets the needs of the Trusted
			Computing Base.  This means IMA will measure all
			programs exec'd, files mmap'd for exec, and all files
			opened for read by uid=0.

	ima_template=	[IMA]
			Select one of defined IMA measurements template formats.
			Formats: { "ima" | "ima-ng" | "ima-sig" }
			Default: "ima-ng"

	ima_template_fmt=
			[IMA] Define a custom template format.
			Format: { "field1|...|fieldN" }

	ima.ahash_minsize= [IMA] Minimum file size for asynchronous hash usage
			Format: <min_file_size>
			Set the minimal file size for using asynchronous hash.
			If left unspecified, ahash usage is disabled.

			ahash performance varies for different data sizes on
			different crypto accelerators. This option can be used
			to achieve the best performance for a particular HW.

	ima.ahash_bufsize= [IMA] Asynchronous hash buffer size
			Format: <bufsize>
			Set hashing buffer size. Default: 4k.

			ahash performance varies for different chunk sizes on
			different crypto accelerators. This option can be used
			to achieve best performance for particular HW.

	init=		[KNL]
			Format: <full_path>
			Run specified binary instead of /sbin/init as init
			process.

	initcall_debug	[KNL] Trace initcalls as they are executed.  Useful
			for working out where the kernel is dying during
			startup.

	initcall_blacklist=  [KNL] Do not execute a comma-separated list of
			initcall functions.  Useful for debugging built-in
			modules and initcalls.

	initrd=		[BOOT] Specify the location of the initial ramdisk

	init_pkru=	[x86] Specify the default memory protection keys rights
			register contents for all processes.  0x55555554 by
			default (disallow access to all but pkey 0).  Can
			override in debugfs after boot.

	inport.irq=	[HW] Inport (ATI XL and Microsoft) busmouse driver
			Format: <irq>

	int_pln_enable	[x86] Enable power limit notification interrupt

	integrity_audit=[IMA]
			Format: { "0" | "1" }
			0 -- basic integrity auditing messages. (Default)
			1 -- additional integrity auditing messages.

	intel_iommu=	[DMAR] Intel IOMMU driver (DMAR) option
		on
			Enable intel iommu driver.
		off
			Disable intel iommu driver.
		igfx_off [Default Off]
			By default, gfx is mapped as normal device. If a gfx
			device has a dedicated DMAR unit, the DMAR unit is
			bypassed by not enabling DMAR with this option. In
			this case, gfx device will use physical address for
			DMA.
		forcedac [x86_64]
			With this option iommu will not optimize to look
			for io virtual address below 32-bit forcing dual
			address cycle on pci bus for cards supporting greater
			than 32-bit addressing. The default is to look
			for translation below 32-bit and if not available
			then look in the higher range.
		strict [Default Off]
			With this option on every unmap_single operation will
			result in a hardware IOTLB flush operation as opposed
			to batching them for performance.
		sp_off [Default Off]
			By default, super page will be supported if Intel IOMMU
			has the capability. With this option, super page will
			not be supported.
		sm_on [Default Off]
			By default, scalable mode will be disabled even if the
			hardware advertises that it has support for the scalable
			mode translation. With this option set, scalable mode
			will be used on hardware which claims to support it.
		tboot_noforce [Default Off]
			Do not force the Intel IOMMU enabled under tboot.
			By default, tboot will force Intel IOMMU on, which
			could harm performance of some high-throughput
			devices like 40GBit network cards, even if identity
			mapping is enabled.
			Note that using this option lowers the security
			provided by tboot because it makes the system
			vulnerable to DMA attacks.

	intel_idle.max_cstate=	[KNL,HW,ACPI,X86]
			0	disables intel_idle and fall back on acpi_idle.
			1 to 9	specify maximum depth of C-state.

	intel_pstate=	[X86]
			disable
			  Do not enable intel_pstate as the default
			  scaling driver for the supported processors
			passive
			  Use intel_pstate as a scaling driver, but configure it
			  to work with generic cpufreq governors (instead of
			  enabling its internal governor).  This mode cannot be
			  used along with the hardware-managed P-states (HWP)
			  feature.
			force
			  Enable intel_pstate on systems that prohibit it by default
			  in favor of acpi-cpufreq. Forcing the intel_pstate driver
			  instead of acpi-cpufreq may disable platform features, such
			  as thermal controls and power capping, that rely on ACPI
			  P-States information being indicated to OSPM and therefore
			  should be used with caution. This option does not work with
			  processors that aren't supported by the intel_pstate driver
			  or on platforms that use pcc-cpufreq instead of acpi-cpufreq.
			no_hwp
			  Do not enable hardware P state control (HWP)
			  if available.
			hwp_only
			  Only load intel_pstate on systems which support
			  hardware P state control (HWP) if available.
			support_acpi_ppc
			  Enforce ACPI _PPC performance limits. If the Fixed ACPI
			  Description Table, specifies preferred power management
			  profile as "Enterprise Server" or "Performance Server",
			  then this feature is turned on by default.
			per_cpu_perf_limits
			  Allow per-logical-CPU P-State performance control limits using
			  cpufreq sysfs interface

	intremap=	[X86-64, Intel-IOMMU]
			on	enable Interrupt Remapping (default)
			off	disable Interrupt Remapping
			nosid	disable Source ID checking
			no_x2apic_optout
				BIOS x2APIC opt-out request will be ignored
			nopost	disable Interrupt Posting

	iomem=		Disable strict checking of access to MMIO memory
		strict	regions from userspace.
		relaxed

	iommu=		[x86]
		off
		force
		noforce
		biomerge
		panic
		nopanic
		merge
		nomerge
		soft
		pt		[x86]
		nopt		[x86]
		nobypass	[PPC/POWERNV]
			Disable IOMMU bypass, using IOMMU for PCI devices.

	iommu.strict=	[ARM64] Configure TLB invalidation behaviour
			Format: { "0" | "1" }
			0 - Lazy mode.
			  Request that DMA unmap operations use deferred
			  invalidation of hardware TLBs, for increased
			  throughput at the cost of reduced device isolation.
			  Will fall back to strict mode if not supported by
			  the relevant IOMMU driver.
			1 - Strict mode (default).
			  DMA unmap operations invalidate IOMMU hardware TLBs
			  synchronously.

	iommu.passthrough=
			[ARM64] Configure DMA to bypass the IOMMU by default.
			Format: { "0" | "1" }
			0 - Use IOMMU translation for DMA.
			1 - Bypass the IOMMU for DMA.
			unset - Use value of CONFIG_IOMMU_DEFAULT_PASSTHROUGH.

	io7=		[HW] IO7 for Marvel based alpha systems
			See comment before marvel_specify_io7 in
			arch/alpha/kernel/core_marvel.c.

	io_delay=	[X86] I/O delay method
		0x80
			Standard port 0x80 based delay
		0xed
			Alternate port 0xed based delay (needed on some systems)
		udelay
			Simple two microseconds delay
		none
			No delay

	ip=		[IP_PNP]
			See Documentation/filesystems/nfs/nfsroot.txt.

	ipcmni_extend	[KNL] Extend the maximum number of unique System V
			IPC identifiers from 32,768 to 16,777,216.

	irqaffinity=	[SMP] Set the default irq affinity mask
			The argument is a cpu list, as described above.

	irqchip.gicv2_force_probe=
			[ARM, ARM64]
			Format: <bool>
			Force the kernel to look for the second 4kB page
			of a GICv2 controller even if the memory range
			exposed by the device tree is too small.

	irqchip.gicv3_nolpi=
			[ARM, ARM64]
			Force the kernel to ignore the availability of
			LPIs (and by consequence ITSs). Intended for system
			that use the kernel as a bootloader, and thus want
			to let secondary kernels in charge of setting up
			LPIs.

	irqchip.gicv3_pseudo_nmi= [ARM64]
			Enables support for pseudo-NMIs in the kernel. This
			requires the kernel to be built with
			CONFIG_ARM64_PSEUDO_NMI.

	irqfixup	[HW]
			When an interrupt is not handled search all handlers
			for it. Intended to get systems with badly broken
			firmware running.

	irqpoll		[HW]
			When an interrupt is not handled search all handlers
			for it. Also check all handlers each timer
			interrupt. Intended to get systems with badly broken
			firmware running.

	isapnp=		[ISAPNP]
			Format: <RDP>,<reset>,<pci_scan>,<verbosity>

	isolcpus=	[KNL,SMP,ISOL] Isolate a given set of CPUs from disturbance.
			[Deprecated - use cpusets instead]
			Format: [flag-list,]<cpu-list>

			Specify one or more CPUs to isolate from disturbances
			specified in the flag list (default: domain):

			nohz
			  Disable the tick when a single task runs.

			  A residual 1Hz tick is offloaded to workqueues, which you
			  need to affine to housekeeping through the global
			  workqueue's affinity configured via the
			  /sys/devices/virtual/workqueue/cpumask sysfs file, or
			  by using the 'domain' flag described below.

			  NOTE: by default the global workqueue runs on all CPUs,
			  so to protect individual CPUs the 'cpumask' file has to
			  be configured manually after bootup.

			domain
			  Isolate from the general SMP balancing and scheduling
			  algorithms. Note that performing domain isolation this way
			  is irreversible: it's not possible to bring back a CPU to
			  the domains once isolated through isolcpus. It's strongly
			  advised to use cpusets instead to disable scheduler load
			  balancing through the "cpuset.sched_load_balance" file.
			  It offers a much more flexible interface where CPUs can
			  move in and out of an isolated set anytime.

			  You can move a process onto or off an "isolated" CPU via
			  the CPU affinity syscalls or cpuset.
			  <cpu number> begins at 0 and the maximum value is
			  "number of CPUs in system - 1".

			The format of <cpu-list> is described above.



	iucv=		[HW,NET]

	ivrs_ioapic	[HW,X86_64]
			Provide an override to the IOAPIC-ID<->DEVICE-ID
			mapping provided in the IVRS ACPI table. For
			example, to map IOAPIC-ID decimal 10 to
			PCI device 00:14.0 write the parameter as:
				ivrs_ioapic[10]=00:14.0

	ivrs_hpet	[HW,X86_64]
			Provide an override to the HPET-ID<->DEVICE-ID
			mapping provided in the IVRS ACPI table. For
			example, to map HPET-ID decimal 0 to
			PCI device 00:14.0 write the parameter as:
				ivrs_hpet[0]=00:14.0

	ivrs_acpihid	[HW,X86_64]
			Provide an override to the ACPI-HID:UID<->DEVICE-ID
			mapping provided in the IVRS ACPI table. For
			example, to map UART-HID:UID AMD0020:0 to
			PCI device 00:14.5 write the parameter as:
				ivrs_acpihid[00:14.5]=AMD0020:0

	js=		[HW,JOY] Analog joystick
			See Documentation/input/joydev/joystick.rst.

	nokaslr		[KNL]
			When CONFIG_RANDOMIZE_BASE is set, this disables
			kernel and module base offset ASLR (Address Space
			Layout Randomization).

	kasan_multi_shot
			[KNL] Enforce KASAN (Kernel Address Sanitizer) to print
			report on every invalid memory access. Without this
			parameter KASAN will print report only for the first
			invalid access.

	keepinitrd	[HW,ARM]

	kernelcore=	[KNL,X86,IA-64,PPC]
			Format: nn[KMGTPE] | nn% | "mirror"
			This parameter specifies the amount of memory usable by
			the kernel for non-movable allocations.  The requested
			amount is spread evenly throughout all nodes in the
			system as ZONE_NORMAL.  The remaining memory is used for
			movable memory in its own zone, ZONE_MOVABLE.  In the
			event, a node is too small to have both ZONE_NORMAL and
			ZONE_MOVABLE, kernelcore memory will take priority and
			other nodes will have a larger ZONE_MOVABLE.

			ZONE_MOVABLE is used for the allocation of pages that
			may be reclaimed or moved by the page migration
			subsystem.  Note that allocations like PTEs-from-HighMem
			still use the HighMem zone if it exists, and the Normal
			zone if it does not.

			It is possible to specify the exact amount of memory in
			the form of "nn[KMGTPE]", a percentage of total system
			memory in the form of "nn%", or "mirror".  If "mirror"
			option is specified, mirrored (reliable) memory is used
			for non-movable allocations and remaining memory is used
			for Movable pages.  "nn[KMGTPE]", "nn%", and "mirror"
			are exclusive, so you cannot specify multiple forms.

	kgdbdbgp=	[KGDB,HW] kgdb over EHCI usb debug port.
			Format: <Controller#>[,poll interval]
			The controller # is the number of the ehci usb debug
			port as it is probed via PCI.  The poll interval is
			optional and is the number seconds in between
			each poll cycle to the debug port in case you need
			the functionality for interrupting the kernel with
			gdb or control-c on the dbgp connection.  When
			not using this parameter you use sysrq-g to break into
			the kernel debugger.

	kgdboc=		[KGDB,HW] kgdb over consoles.
			Requires a tty driver that supports console polling,
			or a supported polling keyboard driver (non-usb).
			 Serial only format: <serial_device>[,baud]
			 keyboard only format: kbd
			 keyboard and serial format: kbd,<serial_device>[,baud]
			Optional Kernel mode setting:
			 kms, kbd format: kms,kbd
			 kms, kbd and serial format: kms,kbd,<ser_dev>[,baud]

	kgdbwait	[KGDB] Stop kernel execution and enter the
			kernel debugger at the earliest opportunity.

	kmac=		[MIPS] korina ethernet MAC address.
			Configure the RouterBoard 532 series on-chip
			Ethernet adapter MAC address.

	kmemleak=	[KNL] Boot-time kmemleak enable/disable
			Valid arguments: on, off
			Default: on
			Built with CONFIG_DEBUG_KMEMLEAK_DEFAULT_OFF=y,
			the default is off.

	kpti=		[ARM64] Control page table isolation of user
			and kernel address spaces.
			Default: enabled on cores which need mitigation.
			0: force disabled
			1: force enabled

	kvm.ignore_msrs=[KVM] Ignore guest accesses to unhandled MSRs.
			Default is 0 (don't ignore, but inject #GP)

	kvm.enable_vmware_backdoor=[KVM] Support VMware backdoor PV interface.
				   Default is false (don't support).

	kvm.mmu_audit=	[KVM] This is a R/W parameter which allows audit
			KVM MMU at runtime.
			Default is 0 (off)

	kvm-amd.nested=	[KVM,AMD] Allow nested virtualization in KVM/SVM.
			Default is 1 (enabled)

	kvm-amd.npt=	[KVM,AMD] Disable nested paging (virtualized MMU)
			for all guests.
			Default is 1 (enabled) if in 64-bit or 32-bit PAE mode.

	kvm-arm.vgic_v3_group0_trap=
			[KVM,ARM] Trap guest accesses to GICv3 group-0
			system registers

	kvm-arm.vgic_v3_group1_trap=
			[KVM,ARM] Trap guest accesses to GICv3 group-1
			system registers

	kvm-arm.vgic_v3_common_trap=
			[KVM,ARM] Trap guest accesses to GICv3 common
			system registers

	kvm-arm.vgic_v4_enable=
			[KVM,ARM] Allow use of GICv4 for direct injection of
			LPIs.

	kvm-intel.ept=	[KVM,Intel] Disable extended page tables
			(virtualized MMU) support on capable Intel chips.
			Default is 1 (enabled)

	kvm-intel.emulate_invalid_guest_state=
			[KVM,Intel] Enable emulation of invalid guest states
			Default is 0 (disabled)

	kvm-intel.flexpriority=
			[KVM,Intel] Disable FlexPriority feature (TPR shadow).
			Default is 1 (enabled)

	kvm-intel.nested=
			[KVM,Intel] Enable VMX nesting (nVMX).
			Default is 0 (disabled)

	kvm-intel.unrestricted_guest=
			[KVM,Intel] Disable unrestricted guest feature
			(virtualized real and unpaged mode) on capable
			Intel chips. Default is 1 (enabled)

	kvm-intel.vmentry_l1d_flush=[KVM,Intel] Mitigation for L1 Terminal Fault
			CVE-2018-3620.

			Valid arguments: never, cond, always

			always: L1D cache flush on every VMENTER.
			cond:	Flush L1D on VMENTER only when the code between
				VMEXIT and VMENTER can leak host memory.
			never:	Disables the mitigation

			Default is cond (do L1 cache flush in specific instances)

	kvm-intel.vpid=	[KVM,Intel] Disable Virtual Processor Identification
			feature (tagged TLBs) on capable Intel chips.
			Default is 1 (enabled)

	l1tf=           [X86] Control mitigation of the L1TF vulnerability on
			      affected CPUs

			The kernel PTE inversion protection is unconditionally
			enabled and cannot be disabled.

			full
				Provides all available mitigations for the
				L1TF vulnerability. Disables SMT and
				enables all mitigations in the
				hypervisors, i.e. unconditional L1D flush.

				SMT control and L1D flush control via the
				sysfs interface is still possible after
				boot.  Hypervisors will issue a warning
				when the first VM is started in a
				potentially insecure configuration,
				i.e. SMT enabled or L1D flush disabled.

			full,force
				Same as 'full', but disables SMT and L1D
				flush runtime control. Implies the
				'nosmt=force' command line option.
				(i.e. sysfs control of SMT is disabled.)

			flush
				Leaves SMT enabled and enables the default
				hypervisor mitigation, i.e. conditional
				L1D flush.

				SMT control and L1D flush control via the
				sysfs interface is still possible after
				boot.  Hypervisors will issue a warning
				when the first VM is started in a
				potentially insecure configuration,
				i.e. SMT enabled or L1D flush disabled.

			flush,nosmt

				Disables SMT and enables the default
				hypervisor mitigation.

				SMT control and L1D flush control via the
				sysfs interface is still possible after
				boot.  Hypervisors will issue a warning
				when the first VM is started in a
				potentially insecure configuration,
				i.e. SMT enabled or L1D flush disabled.

			flush,nowarn
				Same as 'flush', but hypervisors will not
				warn when a VM is started in a potentially
				insecure configuration.

			off
				Disables hypervisor mitigations and doesn't
				emit any warnings.
				It also drops the swap size and available
				RAM limit restriction on both hypervisor and
				bare metal.

			Default is 'flush'.

			For details see: Documentation/admin-guide/hw-vuln/l1tf.rst

	l2cr=		[PPC]

	l3cr=		[PPC]

	lapic		[X86-32,APIC] Enable the local APIC even if BIOS
			disabled it.

	lapic=		[x86,APIC] "notscdeadline" Do not use TSC deadline
			value for LAPIC timer one-shot implementation. Default
			back to the programmable timer unit in the LAPIC.

	lapic_timer_c2_ok	[X86,APIC] trust the local apic timer
			in C2 power state.

	libata.dma=	[LIBATA] DMA control
			libata.dma=0	  Disable all PATA and SATA DMA
			libata.dma=1	  PATA and SATA Disk DMA only
			libata.dma=2	  ATAPI (CDROM) DMA only
			libata.dma=4	  Compact Flash DMA only
			Combinations also work, so libata.dma=3 enables DMA
			for disks and CDROMs, but not CFs.

	libata.ignore_hpa=	[LIBATA] Ignore HPA limit
			libata.ignore_hpa=0	  keep BIOS limits (default)
			libata.ignore_hpa=1	  ignore limits, using full disk

	libata.noacpi	[LIBATA] Disables use of ACPI in libata suspend/resume
			when set.
			Format: <int>

	libata.force=	[LIBATA] Force configurations.  The format is comma
			separated list of "[ID:]VAL" where ID is
			PORT[.DEVICE].  PORT and DEVICE are decimal numbers
			matching port, link or device.  Basically, it matches
			the ATA ID string printed on console by libata.  If
			the whole ID part is omitted, the last PORT and DEVICE
			values are used.  If ID hasn't been specified yet, the
			configuration applies to all ports, links and devices.

			If only DEVICE is omitted, the parameter applies to
			the port and all links and devices behind it.  DEVICE
			number of 0 either selects the first device or the
			first fan-out link behind PMP device.  It does not
			select the host link.  DEVICE number of 15 selects the
			host link and device attached to it.

			The VAL specifies the configuration to force.  As long
			as there's no ambiguity shortcut notation is allowed.
			For example, both 1.5 and 1.5G would work for 1.5Gbps.
			The following configurations can be forced.

			* Cable type: 40c, 80c, short40c, unk, ign or sata.
			  Any ID with matching PORT is used.

			* SATA link speed limit: 1.5Gbps or 3.0Gbps.

			* Transfer mode: pio[0-7], mwdma[0-4] and udma[0-7].
			  udma[/][16,25,33,44,66,100,133] notation is also
			  allowed.

			* [no]ncq: Turn on or off NCQ.

			* [no]ncqtrim: Turn off queued DSM TRIM.

			* nohrst, nosrst, norst: suppress hard, soft
			  and both resets.

			* rstonce: only attempt one reset during
			  hot-unplug link recovery

			* dump_id: dump IDENTIFY data.

			* atapi_dmadir: Enable ATAPI DMADIR bridge support

			* disable: Disable this device.

			If there are multiple matching configurations changing
			the same attribute, the last one is used.

	memblock=debug	[KNL] Enable memblock debug messages.

	load_ramdisk=	[RAM] List of ramdisks to load from floppy
			See Documentation/blockdev/ramdisk.txt.

	lockd.nlm_grace_period=P  [NFS] Assign grace period.
			Format: <integer>

	lockd.nlm_tcpport=N	[NFS] Assign TCP port.
			Format: <integer>

	lockd.nlm_timeout=T	[NFS] Assign timeout value.
			Format: <integer>

	lockd.nlm_udpport=M	[NFS] Assign UDP port.
			Format: <integer>

	locktorture.nreaders_stress= [KNL]
			Set the number of locking read-acquisition kthreads.
			Defaults to being automatically set based on the
			number of online CPUs.

	locktorture.nwriters_stress= [KNL]
			Set the number of locking write-acquisition kthreads.

	locktorture.onoff_holdoff= [KNL]
			Set time (s) after boot for CPU-hotplug testing.

	locktorture.onoff_interval= [KNL]
			Set time (s) between CPU-hotplug operations, or
			zero to disable CPU-hotplug testing.

	locktorture.shuffle_interval= [KNL]
			Set task-shuffle interval (jiffies).  Shuffling
			tasks allows some CPUs to go into dyntick-idle
			mode during the locktorture test.

	locktorture.shutdown_secs= [KNL]
			Set time (s) after boot system shutdown.  This
			is useful for hands-off automated testing.

	locktorture.stat_interval= [KNL]
			Time (s) between statistics printk()s.

	locktorture.stutter= [KNL]
			Time (s) to stutter testing, for example,
			specifying five seconds causes the test to run for
			five seconds, wait for five seconds, and so on.
			This tests the locking primitive's ability to
			transition abruptly to and from idle.

	locktorture.torture_type= [KNL]
			Specify the locking implementation to test.

	locktorture.verbose= [KNL]
			Enable additional printk() statements.

	logibm.irq=	[HW,MOUSE] Logitech Bus Mouse Driver
			Format: <irq>

	loglevel=	All Kernel Messages with a loglevel smaller than the
			console loglevel will be printed to the console. It can
			also be changed with klogd or other programs. The
			loglevels are defined as follows:

			0 (KERN_EMERG)		system is unusable
			1 (KERN_ALERT)		action must be taken immediately
			2 (KERN_CRIT)		critical conditions
			3 (KERN_ERR)		error conditions
			4 (KERN_WARNING)	warning conditions
			5 (KERN_NOTICE)		normal but significant condition
			6 (KERN_INFO)		informational
			7 (KERN_DEBUG)		debug-level messages

	log_buf_len=n[KMG]	Sets the size of the printk ring buffer,
			in bytes.  n must be a power of two and greater
			than the minimal size. The minimal size is defined
			by LOG_BUF_SHIFT kernel config parameter. There is
			also CONFIG_LOG_CPU_MAX_BUF_SHIFT config parameter
			that allows to increase the default size depending on
			the number of CPUs. See init/Kconfig for more details.

	logo.nologo	[FB] Disables display of the built-in Linux logo.
			This may be used to provide more screen space for
			kernel log messages and is useful when debugging
			kernel boot problems.

	lp=0		[LP]	Specify parallel ports to use, e.g,
	lp=port[,port...]	lp=none,parport0 (lp0 not configured, lp1 uses
	lp=reset		first parallel port). 'lp=0' disables the
	lp=auto			printer driver. 'lp=reset' (which can be
				specified in addition to the ports) causes
				attached printers to be reset. Using
				lp=port1,port2,... specifies the parallel ports
				to associate lp devices with, starting with
				lp0. A port specification may be 'none' to skip
				that lp device, or a parport name such as
				'parport0'. Specifying 'lp=auto' instead of a
				port specification list means that device IDs
				from each port should be examined, to see if
				an IEEE 1284-compliant printer is attached; if
				so, the driver will manage that printer.
				See also header of drivers/char/lp.c.

	lpj=n		[KNL]
			Sets loops_per_jiffy to given constant, thus avoiding
			time-consuming boot-time autodetection (up to 250 ms per
			CPU). 0 enables autodetection (default). To determine
			the correct value for your kernel, boot with normal
			autodetection and see what value is printed. Note that
			on SMP systems the preset will be applied to all CPUs,
			which is likely to cause problems if your CPUs need
			significantly divergent settings. An incorrect value
			will cause delays in the kernel to be wrong, leading to
			unpredictable I/O errors and other breakage. Although
			unlikely, in the extreme case this might damage your
			hardware.

	ltpc=		[NET]
			Format: <io>,<irq>,<dma>

	lsm.debug	[SECURITY] Enable LSM initialization debugging output.

	lsm=lsm1,...,lsmN
			[SECURITY] Choose order of LSM initialization. This
			overrides CONFIG_LSM, and the "security=" parameter.

	machvec=	[IA-64] Force the use of a particular machine-vector
			(machvec) in a generic kernel.
			Example: machvec=hpzx1_swiotlb

	machtype=	[Loongson] Share the same kernel image file between different
			 yeeloong laptop.
			Example: machtype=lemote-yeeloong-2f-7inch

	max_addr=nn[KMG]	[KNL,BOOT,ia64] All physical memory greater
			than or equal to this physical address is ignored.

	maxcpus=	[SMP] Maximum number of processors that	an SMP kernel
			will bring up during bootup.  maxcpus=n : n >= 0 limits
			the kernel to bring up 'n' processors. Surely after
			bootup you can bring up the other plugged cpu by executing
			"echo 1 > /sys/devices/system/cpu/cpuX/online". So maxcpus
			only takes effect during system bootup.
			While n=0 is a special case, it is equivalent to "nosmp",
			which also disables the IO APIC.

	max_loop=	[LOOP] The number of loop block devices that get
	(loop.max_loop)	unconditionally pre-created at init time. The default
			number is configured by BLK_DEV_LOOP_MIN_COUNT. Instead
			of statically allocating a predefined number, loop
			devices can be requested on-demand with the
			/dev/loop-control interface.

	mce		[X86-32] Machine Check Exception

	mce=option	[X86-64] See Documentation/x86/x86_64/boot-options.txt

	md=		[HW] RAID subsystems devices and level
			See Documentation/admin-guide/md.rst.

	mdacon=		[MDA]
			Format: <first>,<last>
			Specifies range of consoles to be captured by the MDA.

	mds=		[X86,INTEL]
			Control mitigation for the Micro-architectural Data
			Sampling (MDS) vulnerability.

			Certain CPUs are vulnerable to an exploit against CPU
			internal buffers which can forward information to a
			disclosure gadget under certain conditions.

			In vulnerable processors, the speculatively
			forwarded data can be used in a cache side channel
			attack, to access data to which the attacker does
			not have direct access.

			This parameter controls the MDS mitigation. The
			options are:

			full       - Enable MDS mitigation on vulnerable CPUs
			full,nosmt - Enable MDS mitigation and disable
				     SMT on vulnerable CPUs
			off        - Unconditionally disable MDS mitigation

			Not specifying this option is equivalent to
			mds=full.

			For details see: Documentation/admin-guide/hw-vuln/mds.rst

	mem=nn[KMG]	[KNL,BOOT] Force usage of a specific amount of memory
			Amount of memory to be used when the kernel is not able
			to see the whole system memory or for test.
			[X86] Work as limiting max address. Use together
			with memmap= to avoid physical address space collisions.
			Without memmap= PCI devices could be placed at addresses
			belonging to unused RAM.

	mem=nopentium	[BUGS=X86-32] Disable usage of 4MB pages for kernel
			memory.

	memchunk=nn[KMG]
			[KNL,SH] Allow user to override the default size for
			per-device physically contiguous DMA buffers.

	memhp_default_state=online/offline
			[KNL] Set the initial state for the memory hotplug
			onlining policy. If not specified, the default value is
			set according to the
			CONFIG_MEMORY_HOTPLUG_DEFAULT_ONLINE kernel config
			option.
			See Documentation/memory-hotplug.txt.

	memmap=exactmap	[KNL,X86] Enable setting of an exact
			E820 memory map, as specified by the user.
			Such memmap=exactmap lines can be constructed based on
			BIOS output or other requirements. See the memmap=nn@ss
			option description.

	memmap=nn[KMG]@ss[KMG]
			[KNL] Force usage of a specific region of memory.
			Region of memory to be used is from ss to ss+nn.
			If @ss[KMG] is omitted, it is equivalent to mem=nn[KMG],
			which limits max address to nn[KMG].
			Multiple different regions can be specified,
			comma delimited.
			Example:
				memmap=100M@2G,100M#3G,1G!1024G

	memmap=nn[KMG]#ss[KMG]
			[KNL,ACPI] Mark specific memory as ACPI data.
			Region of memory to be marked is from ss to ss+nn.

	memmap=nn[KMG]$ss[KMG]
			[KNL,ACPI] Mark specific memory as reserved.
			Region of memory to be reserved is from ss to ss+nn.
			Example: Exclude memory from 0x18690000-0x1869ffff
			         memmap=64K$0x18690000
			         or
			         memmap=0x10000$0x18690000
			Some bootloaders may need an escape character before '$',
			like Grub2, otherwise '$' and the following number
			will be eaten.

	memmap=nn[KMG]!ss[KMG]
			[KNL,X86] Mark specific memory as protected.
			Region of memory to be used, from ss to ss+nn.
			The memory region may be marked as e820 type 12 (0xc)
			and is NVDIMM or ADR memory.

	memmap=<size>%<offset>-<oldtype>+<newtype>
			[KNL,ACPI] Convert memory within the specified region
			from <oldtype> to <newtype>. If "-<oldtype>" is left
			out, the whole region will be marked as <newtype>,
			even if previously unavailable. If "+<newtype>" is left
			out, matching memory will be removed. Types are
			specified as e820 types, e.g., 1 = RAM, 2 = reserved,
			3 = ACPI, 12 = PRAM.

	memory_corruption_check=0/1 [X86]
			Some BIOSes seem to corrupt the first 64k of
			memory when doing things like suspend/resume.
			Setting this option will scan the memory
			looking for corruption.  Enabling this will
			both detect corruption and prevent the kernel
			from using the memory being corrupted.
			However, its intended as a diagnostic tool; if
			repeatable BIOS-originated corruption always
			affects the same memory, you can use memmap=
			to prevent the kernel from using that memory.

	memory_corruption_check_size=size [X86]
			By default it checks for corruption in the low
			64k, making this memory unavailable for normal
			use.  Use this parameter to scan for
			corruption in more or less memory.

	memory_corruption_check_period=seconds [X86]
			By default it checks for corruption every 60
			seconds.  Use this parameter to check at some
			other rate.  0 disables periodic checking.

	memtest=	[KNL,X86,ARM,PPC] Enable memtest
			Format: <integer>
			default : 0 <disable>
			Specifies the number of memtest passes to be
			performed. Each pass selects another test
			pattern from a given set of patterns. Memtest
			fills the memory with this pattern, validates
			memory contents and reserves bad memory
			regions that are detected.

	mem_encrypt=	[X86-64] AMD Secure Memory Encryption (SME) control
			Valid arguments: on, off
			Default (depends on kernel configuration option):
			  on  (CONFIG_AMD_MEM_ENCRYPT_ACTIVE_BY_DEFAULT=y)
			  off (CONFIG_AMD_MEM_ENCRYPT_ACTIVE_BY_DEFAULT=n)
			mem_encrypt=on:		Activate SME
			mem_encrypt=off:	Do not activate SME

			Refer to Documentation/x86/amd-memory-encryption.txt
			for details on when memory encryption can be activated.

	mem_sleep_default=	[SUSPEND] Default system suspend mode:
			s2idle  - Suspend-To-Idle
			shallow - Power-On Suspend or equivalent (if supported)
			deep    - Suspend-To-RAM or equivalent (if supported)
			See Documentation/admin-guide/pm/sleep-states.rst.

	meye.*=		[HW] Set MotionEye Camera parameters
			See Documentation/media/v4l-drivers/meye.rst.

	mfgpt_irq=	[IA-32] Specify the IRQ to use for the
			Multi-Function General Purpose Timers on AMD Geode
			platforms.

	mfgptfix	[X86-32] Fix MFGPT timers on AMD Geode platforms when
			the BIOS has incorrectly applied a workaround. TinyBIOS
			version 0.98 is known to be affected, 0.99 fixes the
			problem by letting the user disable the workaround.

	mga=		[HW,DRM]

	min_addr=nn[KMG]	[KNL,BOOT,ia64] All physical memory below this
			physical address is ignored.

	mini2440=	[ARM,HW,KNL]
			Format:[0..2][b][c][t]
			Default: "0tb"
			MINI2440 configuration specification:
			0 - The attached screen is the 3.5" TFT
			1 - The attached screen is the 7" TFT
			2 - The VGA Shield is attached (1024x768)
			Leaving out the screen size parameter will not load
			the TFT driver, and the framebuffer will be left
			unconfigured.
			b - Enable backlight. The TFT backlight pin will be
			linked to the kernel VESA blanking code and a GPIO
			LED. This parameter is not necessary when using the
			VGA shield.
			c - Enable the s3c camera interface.
			t - Reserved for enabling touchscreen support. The
			touchscreen support is not enabled in the mainstream
			kernel as of 2.6.30, a preliminary port can be found
			in the "bleeding edge" mini2440 support kernel at
			http://repo.or.cz/w/linux-2.6/mini2440.git

	mitigations=
			[X86,PPC,S390,ARM64] Control optional mitigations for
			CPU vulnerabilities.  This is a set of curated,
			arch-independent options, each of which is an
			aggregation of existing arch-specific options.

			off
				Disable all optional CPU mitigations.  This
				improves system performance, but it may also
				expose users to several CPU vulnerabilities.
				Equivalent to: nopti [X86,PPC]
					       kpti=0 [ARM64]
					       nospectre_v1 [PPC]
					       nobp=0 [S390]
					       nospectre_v2 [X86,PPC,S390,ARM64]
					       spectre_v2_user=off [X86]
					       spec_store_bypass_disable=off [X86,PPC]
					       ssbd=force-off [ARM64]
					       l1tf=off [X86]
					       mds=off [X86]

			auto (default)
				Mitigate all CPU vulnerabilities, but leave SMT
				enabled, even if it's vulnerable.  This is for
				users who don't want to be surprised by SMT
				getting disabled across kernel upgrades, or who
				have other ways of avoiding SMT-based attacks.
				Equivalent to: (default behavior)

			auto,nosmt
				Mitigate all CPU vulnerabilities, disabling SMT
				if needed.  This is for users who always want to
				be fully mitigated, even if it means losing SMT.
				Equivalent to: l1tf=flush,nosmt [X86]
					       mds=full,nosmt [X86]

	mminit_loglevel=
			[KNL] When CONFIG_DEBUG_MEMORY_INIT is set, this
			parameter allows control of the logging verbosity for
			the additional memory initialisation checks. A value
			of 0 disables mminit logging and a level of 4 will
			log everything. Information is printed at KERN_DEBUG
			so loglevel=8 may also need to be specified.

	module.sig_enforce
			[KNL] When CONFIG_MODULE_SIG is set, this means that
			modules without (valid) signatures will fail to load.
			Note that if CONFIG_MODULE_SIG_FORCE is set, that
			is always true, so this option does nothing.

	module_blacklist=  [KNL] Do not load a comma-separated list of
			modules.  Useful for debugging problem modules.

	mousedev.tap_time=
			[MOUSE] Maximum time between finger touching and
			leaving touchpad surface for touch to be considered
			a tap and be reported as a left button click (for
			touchpads working in absolute mode only).
			Format: <msecs>
	mousedev.xres=	[MOUSE] Horizontal screen resolution, used for devices
			reporting absolute coordinates, such as tablets
	mousedev.yres=	[MOUSE] Vertical screen resolution, used for devices
			reporting absolute coordinates, such as tablets

	movablecore=	[KNL,X86,IA-64,PPC]
			Format: nn[KMGTPE] | nn%
			This parameter is the complement to kernelcore=, it
			specifies the amount of memory used for migratable
			allocations.  If both kernelcore and movablecore is
			specified, then kernelcore will be at *least* the
			specified value but may be more.  If movablecore on its
			own is specified, the administrator must be careful
			that the amount of memory usable for all allocations
			is not too small.

	movable_node	[KNL] Boot-time switch to make hotplugable memory
			NUMA nodes to be movable. This means that the memory
			of such nodes will be usable only for movable
			allocations which rules out almost all kernel
			allocations. Use with caution!

	MTD_Partition=	[MTD]
			Format: <name>,<region-number>,<size>,<offset>

	MTD_Region=	[MTD] Format:
			<name>,<region-number>[,<base>,<size>,<buswidth>,<altbuswidth>]

	mtdparts=	[MTD]
			See drivers/mtd/cmdlinepart.c.

	multitce=off	[PPC]  This parameter disables the use of the pSeries
			firmware feature for updating multiple TCE entries
			at a time.

	onenand.bdry=	[HW,MTD] Flex-OneNAND Boundary Configuration

			Format: [die0_boundary][,die0_lock][,die1_boundary][,die1_lock]

			boundary - index of last SLC block on Flex-OneNAND.
				   The remaining blocks are configured as MLC blocks.
			lock	 - Configure if Flex-OneNAND boundary should be locked.
				   Once locked, the boundary cannot be changed.
				   1 indicates lock status, 0 indicates unlock status.

	mtdset=		[ARM]
			ARM/S3C2412 JIVE boot control

			See arch/arm/mach-s3c2412/mach-jive.c

	mtouchusb.raw_coordinates=
			[HW] Make the MicroTouch USB driver use raw coordinates
			('y', default) or cooked coordinates ('n')

	mtrr_chunk_size=nn[KMG] [X86]
			used for mtrr cleanup. It is largest continuous chunk
			that could hold holes aka. UC entries.

	mtrr_gran_size=nn[KMG] [X86]
			Used for mtrr cleanup. It is granularity of mtrr block.
			Default is 1.
			Large value could prevent small alignment from
			using up MTRRs.

	mtrr_spare_reg_nr=n [X86]
			Format: <integer>
			Range: 0,7 : spare reg number
			Default : 1
			Used for mtrr cleanup. It is spare mtrr entries number.
			Set to 2 or more if your graphical card needs more.

	n2=		[NET] SDL Inc. RISCom/N2 synchronous serial card

	netdev=		[NET] Network devices parameters
			Format: <irq>,<io>,<mem_start>,<mem_end>,<name>
			Note that mem_start is often overloaded to mean
			something different and driver-specific.
			This usage is only documented in each driver source
			file if at all.

	nf_conntrack.acct=
			[NETFILTER] Enable connection tracking flow accounting
			0 to disable accounting
			1 to enable accounting
			Default value is 0.

	nfsaddrs=	[NFS] Deprecated.  Use ip= instead.
			See Documentation/filesystems/nfs/nfsroot.txt.

	nfsroot=	[NFS] nfs root filesystem for disk-less boxes.
			See Documentation/filesystems/nfs/nfsroot.txt.

	nfsrootdebug	[NFS] enable nfsroot debugging messages.
			See Documentation/filesystems/nfs/nfsroot.txt.

	nfs.callback_nr_threads=
			[NFSv4] set the total number of threads that the
			NFS client will assign to service NFSv4 callback
			requests.

	nfs.callback_tcpport=
			[NFS] set the TCP port on which the NFSv4 callback
			channel should listen.

	nfs.cache_getent=
			[NFS] sets the pathname to the program which is used
			to update the NFS client cache entries.

	nfs.cache_getent_timeout=
			[NFS] sets the timeout after which an attempt to
			update a cache entry is deemed to have failed.

	nfs.idmap_cache_timeout=
			[NFS] set the maximum lifetime for idmapper cache
			entries.

	nfs.enable_ino64=
			[NFS] enable 64-bit inode numbers.
			If zero, the NFS client will fake up a 32-bit inode
			number for the readdir() and stat() syscalls instead
			of returning the full 64-bit number.
			The default is to return 64-bit inode numbers.

	nfs.max_session_cb_slots=
			[NFSv4.1] Sets the maximum number of session
			slots the client will assign to the callback
			channel. This determines the maximum number of
			callbacks the client will process in parallel for
			a particular server.

	nfs.max_session_slots=
			[NFSv4.1] Sets the maximum number of session slots
			the client will attempt to negotiate with the server.
			This limits the number of simultaneous RPC requests
			that the client can send to the NFSv4.1 server.
			Note that there is little point in setting this
			value higher than the max_tcp_slot_table_limit.

	nfs.nfs4_disable_idmapping=
			[NFSv4] When set to the default of '1', this option
			ensures that both the RPC level authentication
			scheme and the NFS level operations agree to use
			numeric uids/gids if the mount is using the
			'sec=sys' security flavour. In effect it is
			disabling idmapping, which can make migration from
			legacy NFSv2/v3 systems to NFSv4 easier.
			Servers that do not support this mode of operation
			will be autodetected by the client, and it will fall
			back to using the idmapper.
			To turn off this behaviour, set the value to '0'.
	nfs.nfs4_unique_id=
			[NFS4] Specify an additional fixed unique ident-
			ification string that NFSv4 clients can insert into
			their nfs_client_id4 string.  This is typically a
			UUID that is generated at system install time.

	nfs.send_implementation_id =
			[NFSv4.1] Send client implementation identification
			information in exchange_id requests.
			If zero, no implementation identification information
			will be sent.
			The default is to send the implementation identification
			information.

	nfs.recover_lost_locks =
			[NFSv4] Attempt to recover locks that were lost due
			to a lease timeout on the server. Please note that
			doing this risks data corruption, since there are
			no guarantees that the file will remain unchanged
			after the locks are lost.
			If you want to enable the kernel legacy behaviour of
			attempting to recover these locks, then set this
			parameter to '1'.
			The default parameter value of '0' causes the kernel
			not to attempt recovery of lost locks.

	nfs4.layoutstats_timer =
			[NFSv4.2] Change the rate at which the kernel sends
			layoutstats to the pNFS metadata server.

			Setting this to value to 0 causes the kernel to use
			whatever value is the default set by the layout
			driver. A non-zero value sets the minimum interval
			in seconds between layoutstats transmissions.

	nfsd.nfs4_disable_idmapping=
			[NFSv4] When set to the default of '1', the NFSv4
			server will return only numeric uids and gids to
			clients using auth_sys, and will accept numeric uids
			and gids from such clients.  This is intended to ease
			migration from NFSv2/v3.

	nmi_debug=	[KNL,SH] Specify one or more actions to take
			when a NMI is triggered.
			Format: [state][,regs][,debounce][,die]

	nmi_watchdog=	[KNL,BUGS=X86] Debugging features for SMP kernels
			Format: [panic,][nopanic,][num]
			Valid num: 0 or 1
			0 - turn hardlockup detector in nmi_watchdog off
			1 - turn hardlockup detector in nmi_watchdog on
			When panic is specified, panic when an NMI watchdog
			timeout occurs (or 'nopanic' to override the opposite
			default). To disable both hard and soft lockup detectors,
			please see 'nowatchdog'.
			This is useful when you use a panic=... timeout and
			need the box quickly up again.

			These settings can be accessed at runtime via
			the nmi_watchdog and hardlockup_panic sysctls.

	netpoll.carrier_timeout=
			[NET] Specifies amount of time (in seconds) that
			netpoll should wait for a carrier. By default netpoll
			waits 4 seconds.

	no387		[BUGS=X86-32] Tells the kernel to use the 387 maths
			emulation library even if a 387 maths coprocessor
			is present.

	no5lvl		[X86-64] Disable 5-level paging mode. Forces
			kernel to use 4-level paging instead.

	no_console_suspend
			[HW] Never suspend the console
			Disable suspending of consoles during suspend and
			hibernate operations.  Once disabled, debugging
			messages can reach various consoles while the rest
			of the system is being put to sleep (ie, while
			debugging driver suspend/resume hooks).  This may
			not work reliably with all consoles, but is known
			to work with serial and VGA consoles.
			To facilitate more flexible debugging, we also add
			console_suspend, a printk module parameter to control
			it. Users could use console_suspend (usually
			/sys/module/printk/parameters/console_suspend) to
			turn on/off it dynamically.

	noaliencache	[MM, NUMA, SLAB] Disables the allocation of alien
			caches in the slab allocator.  Saves per-node memory,
			but will impact performance.

	noalign		[KNL,ARM]

	noaltinstr	[S390] Disables alternative instructions patching
			(CPU alternatives feature).

	noapic		[SMP,APIC] Tells the kernel to not make use of any
			IOAPICs that may be present in the system.

	noautogroup	Disable scheduler automatic task group creation.

	nobats		[PPC] Do not use BATs for mapping kernel lowmem
			on "Classic" PPC cores.

	nocache		[ARM]

	noclflush	[BUGS=X86] Don't use the CLFLUSH instruction

	nodelayacct	[KNL] Disable per-task delay accounting

	nodsp		[SH] Disable hardware DSP at boot time.

	noefi		Disable EFI runtime services support.

	noexec		[IA-64]

	noexec		[X86]
			On X86-32 available only on PAE configured kernels.
			noexec=on: enable non-executable mappings (default)
			noexec=off: disable non-executable mappings

	nosmap		[X86,PPC]
			Disable SMAP (Supervisor Mode Access Prevention)
			even if it is supported by processor.

	nosmep		[X86,PPC]
			Disable SMEP (Supervisor Mode Execution Prevention)
			even if it is supported by processor.

	noexec32	[X86-64]
			This affects only 32-bit executables.
			noexec32=on: enable non-executable mappings (default)
				read doesn't imply executable mappings
			noexec32=off: disable non-executable mappings
				read implies executable mappings

	nofpu		[MIPS,SH] Disable hardware FPU at boot time.

	nofxsr		[BUGS=X86-32] Disables x86 floating point extended
			register save and restore. The kernel will only save
			legacy floating-point registers on task switch.

	nohugeiomap	[KNL,x86] Disable kernel huge I/O mappings.

	nosmt		[KNL,S390] Disable symmetric multithreading (SMT).
			Equivalent to smt=1.

			[KNL,x86] Disable symmetric multithreading (SMT).
			nosmt=force: Force disable SMT, cannot be undone
				     via the sysfs control file.

	nospectre_v1	[PPC] Disable mitigations for Spectre Variant 1 (bounds
			check bypass). With this option data leaks are possible
			in the system.

<<<<<<< HEAD
	nospectre_v2	[X86,PPC_FSL_BOOK3E] Disable all mitigations for the Spectre variant 2
			(indirect branch prediction) vulnerability. System may
			allow data leaks with this option, which is equivalent
			to spectre_v2=off.
=======
	nospectre_v2	[X86,PPC_FSL_BOOK3E,ARM64] Disable all mitigations for
			the Spectre variant 2 (indirect branch prediction)
			vulnerability. System may allow data leaks with this
			option.
>>>>>>> 0ecfebd2

	nospec_store_bypass_disable
			[HW] Disable all mitigations for the Speculative Store Bypass vulnerability

	noxsave		[BUGS=X86] Disables x86 extended register state save
			and restore using xsave. The kernel will fallback to
			enabling legacy floating-point and sse state.

	noxsaveopt	[X86] Disables xsaveopt used in saving x86 extended
			register states. The kernel will fall back to use
			xsave to save the states. By using this parameter,
			performance of saving the states is degraded because
			xsave doesn't support modified optimization while
			xsaveopt supports it on xsaveopt enabled systems.

	noxsaves	[X86] Disables xsaves and xrstors used in saving and
			restoring x86 extended register state in compacted
			form of xsave area. The kernel will fall back to use
			xsaveopt and xrstor to save and restore the states
			in standard form of xsave area. By using this
			parameter, xsave area per process might occupy more
			memory on xsaves enabled systems.

	nohlt		[BUGS=ARM,SH] Tells the kernel that the sleep(SH) or
			wfi(ARM) instruction doesn't work correctly and not to
			use it. This is also useful when using JTAG debugger.

	no_file_caps	Tells the kernel not to honor file capabilities.  The
			only way then for a file to be executed with privilege
			is to be setuid root or executed by root.

	nohalt		[IA-64] Tells the kernel not to use the power saving
			function PAL_HALT_LIGHT when idle. This increases
			power-consumption. On the positive side, it reduces
			interrupt wake-up latency, which may improve performance
			in certain environments such as networked servers or
			real-time systems.

	nohibernate	[HIBERNATION] Disable hibernation and resume.

	nohz=		[KNL] Boottime enable/disable dynamic ticks
			Valid arguments: on, off
			Default: on

	nohz_full=	[KNL,BOOT,SMP,ISOL]
			The argument is a cpu list, as described above.
			In kernels built with CONFIG_NO_HZ_FULL=y, set
			the specified list of CPUs whose tick will be stopped
			whenever possible. The boot CPU will be forced outside
			the range to maintain the timekeeping.  Any CPUs
			in this list will have their RCU callbacks offloaded,
			just as if they had also been called out in the
			rcu_nocbs= boot parameter.

	noiotrap	[SH] Disables trapped I/O port accesses.

	noirqdebug	[X86-32] Disables the code which attempts to detect and
			disable unhandled interrupt sources.

	no_timer_check	[X86,APIC] Disables the code which tests for
			broken timer IRQ sources.

	noisapnp	[ISAPNP] Disables ISA PnP code.

	noinitrd	[RAM] Tells the kernel not to load any configured
			initial RAM disk.

	nointremap	[X86-64, Intel-IOMMU] Do not enable interrupt
			remapping.
			[Deprecated - use intremap=off]

	nointroute	[IA-64]

	noinvpcid	[X86] Disable the INVPCID cpu feature.

	nojitter	[IA-64] Disables jitter checking for ITC timers.

	no-kvmclock	[X86,KVM] Disable paravirtualized KVM clock driver

	no-kvmapf	[X86,KVM] Disable paravirtualized asynchronous page
			fault handling.

	no-vmw-sched-clock
			[X86,PV_OPS] Disable paravirtualized VMware scheduler
			clock and use the default one.

	no-steal-acc	[X86,KVM] Disable paravirtualized steal time accounting.
			steal time is computed, but won't influence scheduler
			behaviour

	nolapic		[X86-32,APIC] Do not enable or use the local APIC.

	nolapic_timer	[X86-32,APIC] Do not use the local APIC timer.

	noltlbs		[PPC] Do not use large page/tlb entries for kernel
			lowmem mapping on PPC40x and PPC8xx

	nomca		[IA-64] Disable machine check abort handling

	nomce		[X86-32] Disable Machine Check Exception

	nomfgpt		[X86-32] Disable Multi-Function General Purpose
			Timer usage (for AMD Geode machines).

	nonmi_ipi	[X86] Disable using NMI IPIs during panic/reboot to
			shutdown the other cpus.  Instead use the REBOOT_VECTOR
			irq.

	nomodule	Disable module load

	nopat		[X86] Disable PAT (page attribute table extension of
			pagetables) support.

	nopcid		[X86-64] Disable the PCID cpu feature.

	norandmaps	Don't use address space randomization.  Equivalent to
			echo 0 > /proc/sys/kernel/randomize_va_space

	noreplace-smp	[X86-32,SMP] Don't replace SMP instructions
			with UP alternatives

	nordrand	[X86] Disable kernel use of the RDRAND and
			RDSEED instructions even if they are supported
			by the processor.  RDRAND and RDSEED are still
			available to user space applications.

	noresume	[SWSUSP] Disables resume and restores original swap
			space.

	no-scroll	[VGA] Disables scrollback.
			This is required for the Braillex ib80-piezo Braille
			reader made by F.H. Papenmeier (Germany).

	nosbagart	[IA-64]

	nosep		[BUGS=X86-32] Disables x86 SYSENTER/SYSEXIT support.

	nosmp		[SMP] Tells an SMP kernel to act as a UP kernel,
			and disable the IO APIC.  legacy for "maxcpus=0".

	nosoftlockup	[KNL] Disable the soft-lockup detector.

	nosync		[HW,M68K] Disables sync negotiation for all devices.

	nowatchdog	[KNL] Disable both lockup detectors, i.e.
			soft-lockup and NMI watchdog (hard-lockup).

	nowb		[ARM]

	nox2apic	[X86-64,APIC] Do not enable x2APIC mode.

	cpu0_hotplug	[X86] Turn on CPU0 hotplug feature when
			CONFIG_BOOTPARAM_HOTPLUG_CPU0 is off.
			Some features depend on CPU0. Known dependencies are:
			1. Resume from suspend/hibernate depends on CPU0.
			Suspend/hibernate will fail if CPU0 is offline and you
			need to online CPU0 before suspend/hibernate.
			2. PIC interrupts also depend on CPU0. CPU0 can't be
			removed if a PIC interrupt is detected.
			It's said poweroff/reboot may depend on CPU0 on some
			machines although I haven't seen such issues so far
			after CPU0 is offline on a few tested machines.
			If the dependencies are under your control, you can
			turn on cpu0_hotplug.

	nps_mtm_hs_ctr=	[KNL,ARC]
			This parameter sets the maximum duration, in
			cycles, each HW thread of the CTOP can run
			without interruptions, before HW switches it.
			The actual maximum duration is 16 times this
			parameter's value.
			Format: integer between 1 and 255
			Default: 255

	nptcg=		[IA-64] Override max number of concurrent global TLB
			purges which is reported from either PAL_VM_SUMMARY or
			SAL PALO.

	nr_cpus=	[SMP] Maximum number of processors that	an SMP kernel
			could support.  nr_cpus=n : n >= 1 limits the kernel to
			support 'n' processors. It could be larger than the
			number of already plugged CPU during bootup, later in
			runtime you can physically add extra cpu until it reaches
			n. So during boot up some boot time memory for per-cpu
			variables need be pre-allocated for later physical cpu
			hot plugging.

	nr_uarts=	[SERIAL] maximum number of UARTs to be registered.

	numa_balancing=	[KNL,X86] Enable or disable automatic NUMA balancing.
			Allowed values are enable and disable

	numa_zonelist_order= [KNL, BOOT] Select zonelist order for NUMA.
			'node', 'default' can be specified
			This can be set from sysctl after boot.
			See Documentation/sysctl/vm.txt for details.

	ohci1394_dma=early	[HW] enable debugging via the ohci1394 driver.
			See Documentation/debugging-via-ohci1394.txt for more
			info.

	olpc_ec_timeout= [OLPC] ms delay when issuing EC commands
			Rather than timing out after 20 ms if an EC
			command is not properly ACKed, override the length
			of the timeout.  We have interrupts disabled while
			waiting for the ACK, so if this is set too high
			interrupts *may* be lost!

	omap_mux=	[OMAP] Override bootloader pin multiplexing.
			Format: <mux_mode0.mode_name=value>...
			For example, to override I2C bus2:
			omap_mux=i2c2_scl.i2c2_scl=0x100,i2c2_sda.i2c2_sda=0x100

	oprofile.timer=	[HW]
			Use timer interrupt instead of performance counters

	oprofile.cpu_type=	Force an oprofile cpu type
			This might be useful if you have an older oprofile
			userland or if you want common events.
			Format: { arch_perfmon }
			arch_perfmon: [X86] Force use of architectural
				perfmon on Intel CPUs instead of the
				CPU specific event set.
			timer: [X86] Force use of architectural NMI
				timer mode (see also oprofile.timer
				for generic hr timer mode)

	oops=panic	Always panic on oopses. Default is to just kill the
			process, but there is a small probability of
			deadlocking the machine.
			This will also cause panics on machine check exceptions.
			Useful together with panic=30 to trigger a reboot.

	page_alloc.shuffle=
			[KNL] Boolean flag to control whether the page allocator
			should randomize its free lists. The randomization may
			be automatically enabled if the kernel detects it is
			running on a platform with a direct-mapped memory-side
			cache, and this parameter can be used to
			override/disable that behavior. The state of the flag
			can be read from sysfs at:
			/sys/module/page_alloc/parameters/shuffle.

	page_owner=	[KNL] Boot-time page_owner enabling option.
			Storage of the information about who allocated
			each page is disabled in default. With this switch,
			we can turn it on.
			on: enable the feature

	page_poison=	[KNL] Boot-time parameter changing the state of
			poisoning on the buddy allocator, available with
			CONFIG_PAGE_POISONING=y.
			off: turn off poisoning (default)
			on: turn on poisoning

	panic=		[KNL] Kernel behaviour on panic: delay <timeout>
			timeout > 0: seconds before rebooting
			timeout = 0: wait forever
			timeout < 0: reboot immediately
			Format: <timeout>

	panic_print=	Bitmask for printing system info when panic happens.
			User can chose combination of the following bits:
			bit 0: print all tasks info
			bit 1: print system memory info
			bit 2: print timer info
			bit 3: print locks info if CONFIG_LOCKDEP is on
			bit 4: print ftrace buffer
<<<<<<< HEAD
=======
			bit 5: print all printk messages in buffer
>>>>>>> 0ecfebd2

	panic_on_warn	panic() instead of WARN().  Useful to cause kdump
			on a WARN().

	crash_kexec_post_notifiers
			Run kdump after running panic-notifiers and dumping
			kmsg. This only for the users who doubt kdump always
			succeeds in any situation.
			Note that this also increases risks of kdump failure,
			because some panic notifiers can make the crashed
			kernel more unstable.

	parkbd.port=	[HW] Parallel port number the keyboard adapter is
			connected to, default is 0.
			Format: <parport#>
	parkbd.mode=	[HW] Parallel port keyboard adapter mode of operation,
			0 for XT, 1 for AT (default is AT).
			Format: <mode>

	parport=	[HW,PPT] Specify parallel ports. 0 disables.
			Format: { 0 | auto | 0xBBB[,IRQ[,DMA]] }
			Use 'auto' to force the driver to use any
			IRQ/DMA settings detected (the default is to
			ignore detected IRQ/DMA settings because of
			possible conflicts). You can specify the base
			address, IRQ, and DMA settings; IRQ and DMA
			should be numbers, or 'auto' (for using detected
			settings on that particular port), or 'nofifo'
			(to avoid using a FIFO even if it is detected).
			Parallel ports are assigned in the order they
			are specified on the command line, starting
			with parport0.

	parport_init_mode=	[HW,PPT]
			Configure VIA parallel port to operate in
			a specific mode. This is necessary on Pegasos
			computer where firmware has no options for setting
			up parallel port mode and sets it to spp.
			Currently this function knows 686a and 8231 chips.
			Format: [spp|ps2|epp|ecp|ecpepp]

	pause_on_oops=
			Halt all CPUs after the first oops has been printed for
			the specified number of seconds.  This is to be used if
			your oopses keep scrolling off the screen.

	pcbit=		[HW,ISDN]

	pcd.		[PARIDE]
			See header of drivers/block/paride/pcd.c.
			See also Documentation/blockdev/paride.txt.

	pci=option[,option...]	[PCI] various PCI subsystem options.

				Some options herein operate on a specific device
				or a set of devices (<pci_dev>). These are
				specified in one of the following formats:

				[<domain>:]<bus>:<dev>.<func>[/<dev>.<func>]*
				pci:<vendor>:<device>[:<subvendor>:<subdevice>]

				Note: the first format specifies a PCI
				bus/device/function address which may change
				if new hardware is inserted, if motherboard
				firmware changes, or due to changes caused
				by other kernel parameters. If the
				domain is left unspecified, it is
				taken to be zero. Optionally, a path
				to a device through multiple device/function
				addresses can be specified after the base
				address (this is more robust against
				renumbering issues).  The second format
				selects devices using IDs from the
				configuration space which may match multiple
				devices in the system.

		earlydump	dump PCI config space before the kernel
				changes anything
		off		[X86] don't probe for the PCI bus
		bios		[X86-32] force use of PCI BIOS, don't access
				the hardware directly. Use this if your machine
				has a non-standard PCI host bridge.
		nobios		[X86-32] disallow use of PCI BIOS, only direct
				hardware access methods are allowed. Use this
				if you experience crashes upon bootup and you
				suspect they are caused by the BIOS.
		conf1		[X86] Force use of PCI Configuration Access
				Mechanism 1 (config address in IO port 0xCF8,
				data in IO port 0xCFC, both 32-bit).
		conf2		[X86] Force use of PCI Configuration Access
				Mechanism 2 (IO port 0xCF8 is an 8-bit port for
				the function, IO port 0xCFA, also 8-bit, sets
				bus number. The config space is then accessed
				through ports 0xC000-0xCFFF).
				See http://wiki.osdev.org/PCI for more info
				on the configuration access mechanisms.
		noaer		[PCIE] If the PCIEAER kernel config parameter is
				enabled, this kernel boot option can be used to
				disable the use of PCIE advanced error reporting.
		nodomains	[PCI] Disable support for multiple PCI
				root domains (aka PCI segments, in ACPI-speak).
		nommconf	[X86] Disable use of MMCONFIG for PCI
				Configuration
		check_enable_amd_mmconf [X86] check for and enable
				properly configured MMIO access to PCI
				config space on AMD family 10h CPU
		nomsi		[MSI] If the PCI_MSI kernel config parameter is
				enabled, this kernel boot option can be used to
				disable the use of MSI interrupts system-wide.
		noioapicquirk	[APIC] Disable all boot interrupt quirks.
				Safety option to keep boot IRQs enabled. This
				should never be necessary.
		ioapicreroute	[APIC] Enable rerouting of boot IRQs to the
				primary IO-APIC for bridges that cannot disable
				boot IRQs. This fixes a source of spurious IRQs
				when the system masks IRQs.
		noioapicreroute	[APIC] Disable workaround that uses the
				boot IRQ equivalent of an IRQ that connects to
				a chipset where boot IRQs cannot be disabled.
				The opposite of ioapicreroute.
		biosirq		[X86-32] Use PCI BIOS calls to get the interrupt
				routing table. These calls are known to be buggy
				on several machines and they hang the machine
				when used, but on other computers it's the only
				way to get the interrupt routing table. Try
				this option if the kernel is unable to allocate
				IRQs or discover secondary PCI buses on your
				motherboard.
		rom		[X86] Assign address space to expansion ROMs.
				Use with caution as certain devices share
				address decoders between ROMs and other
				resources.
		norom		[X86] Do not assign address space to
				expansion ROMs that do not already have
				BIOS assigned address ranges.
		nobar		[X86] Do not assign address space to the
				BARs that weren't assigned by the BIOS.
		irqmask=0xMMMM	[X86] Set a bit mask of IRQs allowed to be
				assigned automatically to PCI devices. You can
				make the kernel exclude IRQs of your ISA cards
				this way.
		pirqaddr=0xAAAAA	[X86] Specify the physical address
				of the PIRQ table (normally generated
				by the BIOS) if it is outside the
				F0000h-100000h range.
		lastbus=N	[X86] Scan all buses thru bus #N. Can be
				useful if the kernel is unable to find your
				secondary buses and you want to tell it
				explicitly which ones they are.
		assign-busses	[X86] Always assign all PCI bus
				numbers ourselves, overriding
				whatever the firmware may have done.
		usepirqmask	[X86] Honor the possible IRQ mask stored
				in the BIOS $PIR table. This is needed on
				some systems with broken BIOSes, notably
				some HP Pavilion N5400 and Omnibook XE3
				notebooks. This will have no effect if ACPI
				IRQ routing is enabled.
		noacpi		[X86] Do not use ACPI for IRQ routing
				or for PCI scanning.
		use_crs		[X86] Use PCI host bridge window information
				from ACPI.  On BIOSes from 2008 or later, this
				is enabled by default.  If you need to use this,
				please report a bug.
		nocrs		[X86] Ignore PCI host bridge windows from ACPI.
				If you need to use this, please report a bug.
		routeirq	Do IRQ routing for all PCI devices.
				This is normally done in pci_enable_device(),
				so this option is a temporary workaround
				for broken drivers that don't call it.
		skip_isa_align	[X86] do not align io start addr, so can
				handle more pci cards
		noearly		[X86] Don't do any early type 1 scanning.
				This might help on some broken boards which
				machine check when some devices' config space
				is read. But various workarounds are disabled
				and some IOMMU drivers will not work.
		bfsort		Sort PCI devices into breadth-first order.
				This sorting is done to get a device
				order compatible with older (<= 2.4) kernels.
		nobfsort	Don't sort PCI devices into breadth-first order.
		pcie_bus_tune_off	Disable PCIe MPS (Max Payload Size)
				tuning and use the BIOS-configured MPS defaults.
		pcie_bus_safe	Set every device's MPS to the largest value
				supported by all devices below the root complex.
		pcie_bus_perf	Set device MPS to the largest allowable MPS
				based on its parent bus. Also set MRRS (Max
				Read Request Size) to the largest supported
				value (no larger than the MPS that the device
				or bus can support) for best performance.
		pcie_bus_peer2peer	Set every device's MPS to 128B, which
				every device is guaranteed to support. This
				configuration allows peer-to-peer DMA between
				any pair of devices, possibly at the cost of
				reduced performance.  This also guarantees
				that hot-added devices will work.
		cbiosize=nn[KMG]	The fixed amount of bus space which is
				reserved for the CardBus bridge's IO window.
				The default value is 256 bytes.
		cbmemsize=nn[KMG]	The fixed amount of bus space which is
				reserved for the CardBus bridge's memory
				window. The default value is 64 megabytes.
		resource_alignment=
				Format:
				[<order of align>@]<pci_dev>[; ...]
				Specifies alignment and device to reassign
				aligned memory resources. How to
				specify the device is described above.
				If <order of align> is not specified,
				PAGE_SIZE is used as alignment.
				PCI-PCI bridge can be specified, if resource
				windows need to be expanded.
				To specify the alignment for several
				instances of a device, the PCI vendor,
				device, subvendor, and subdevice may be
				specified, e.g., 4096@pci:8086:9c22:103c:198f
		ecrc=		Enable/disable PCIe ECRC (transaction layer
				end-to-end CRC checking).
				bios: Use BIOS/firmware settings. This is the
				the default.
				off: Turn ECRC off
				on: Turn ECRC on.
		hpiosize=nn[KMG]	The fixed amount of bus space which is
				reserved for hotplug bridge's IO window.
				Default size is 256 bytes.
		hpmemsize=nn[KMG]	The fixed amount of bus space which is
				reserved for hotplug bridge's memory window.
				Default size is 2 megabytes.
		hpbussize=nn	The minimum amount of additional bus numbers
				reserved for buses below a hotplug bridge.
				Default is 1.
		realloc=	Enable/disable reallocating PCI bridge resources
				if allocations done by BIOS are too small to
				accommodate resources required by all child
				devices.
				off: Turn realloc off
				on: Turn realloc on
		realloc		same as realloc=on
		noari		do not use PCIe ARI.
		noats		[PCIE, Intel-IOMMU, AMD-IOMMU]
				do not use PCIe ATS (and IOMMU device IOTLB).
		pcie_scan_all	Scan all possible PCIe devices.  Otherwise we
				only look for one device below a PCIe downstream
				port.
		big_root_window	Try to add a big 64bit memory window to the PCIe
				root complex on AMD CPUs. Some GFX hardware
				can resize a BAR to allow access to all VRAM.
				Adding the window is slightly risky (it may
				conflict with unreported devices), so this
				taints the kernel.
		disable_acs_redir=<pci_dev>[; ...]
				Specify one or more PCI devices (in the format
				specified above) separated by semicolons.
				Each device specified will have the PCI ACS
				redirect capabilities forced off which will
				allow P2P traffic between devices through
				bridges without forcing it upstream. Note:
				this removes isolation between devices and
				may put more devices in an IOMMU group.
		force_floating	[S390] Force usage of floating interrupts.
		nomio		[S390] Do not use MIO instructions.

	pcie_aspm=	[PCIE] Forcibly enable or disable PCIe Active State Power
			Management.
		off	Disable ASPM.
		force	Enable ASPM even on devices that claim not to support it.
			WARNING: Forcing ASPM on may cause system lockups.

	pcie_ports=	[PCIE] PCIe port services handling:
		native	Use native PCIe services (PME, AER, DPC, PCIe hotplug)
			even if the platform doesn't give the OS permission to
			use them.  This may cause conflicts if the platform
			also tries to use these services.
		compat	Disable native PCIe services (PME, AER, DPC, PCIe
			hotplug).

	pcie_port_pm=	[PCIE] PCIe port power management handling:
		off	Disable power management of all PCIe ports
		force	Forcibly enable power management of all PCIe ports

	pcie_pme=	[PCIE,PM] Native PCIe PME signaling options:
		nomsi	Do not use MSI for native PCIe PME signaling (this makes
			all PCIe root ports use INTx for all services).

	pcmv=		[HW,PCMCIA] BadgePAD 4

	pd_ignore_unused
			[PM]
			Keep all power-domains already enabled by bootloader on,
			even if no driver has claimed them. This is useful
			for debug and development, but should not be
			needed on a platform with proper driver support.

	pd.		[PARIDE]
			See Documentation/blockdev/paride.txt.

	pdcchassis=	[PARISC,HW] Disable/Enable PDC Chassis Status codes at
			boot time.
			Format: { 0 | 1 }
			See arch/parisc/kernel/pdc_chassis.c

	percpu_alloc=	Select which percpu first chunk allocator to use.
			Currently supported values are "embed" and "page".
			Archs may support subset or none of the	selections.
			See comments in mm/percpu.c for details on each
			allocator.  This parameter is primarily	for debugging
			and performance comparison.

	pf.		[PARIDE]
			See Documentation/blockdev/paride.txt.

	pg.		[PARIDE]
			See Documentation/blockdev/paride.txt.

	pirq=		[SMP,APIC] Manual mp-table setup
			See Documentation/x86/i386/IO-APIC.txt.

	plip=		[PPT,NET] Parallel port network link
			Format: { parport<nr> | timid | 0 }
			See also Documentation/admin-guide/parport.rst.

	pmtmr=		[X86] Manual setup of pmtmr I/O Port.
			Override pmtimer IOPort with a hex value.
			e.g. pmtmr=0x508

	pnp.debug=1	[PNP]
			Enable PNP debug messages (depends on the
			CONFIG_PNP_DEBUG_MESSAGES option).  Change at run-time
			via /sys/module/pnp/parameters/debug.  We always show
			current resource usage; turning this on also shows
			possible settings and some assignment information.

	pnpacpi=	[ACPI]
			{ off }

	pnpbios=	[ISAPNP]
			{ on | off | curr | res | no-curr | no-res }

	pnp_reserve_irq=
			[ISAPNP] Exclude IRQs for the autoconfiguration

	pnp_reserve_dma=
			[ISAPNP] Exclude DMAs for the autoconfiguration

	pnp_reserve_io=	[ISAPNP] Exclude I/O ports for the autoconfiguration
			Ranges are in pairs (I/O port base and size).

	pnp_reserve_mem=
			[ISAPNP] Exclude memory regions for the
			autoconfiguration.
			Ranges are in pairs (memory base and size).

	ports=		[IP_VS_FTP] IPVS ftp helper module
			Default is 21.
			Up to 8 (IP_VS_APP_MAX_PORTS) ports
			may be specified.
			Format: <port>,<port>....

	powersave=off	[PPC] This option disables power saving features.
			It specifically disables cpuidle and sets the
			platform machine description specific power_save
			function to NULL. On Idle the CPU just reduces
			execution priority.

	ppc_strict_facility_enable
			[PPC] This option catches any kernel floating point,
			Altivec, VSX and SPE outside of regions specifically
			allowed (eg kernel_enable_fpu()/kernel_disable_fpu()).
			There is some performance impact when enabling this.

	ppc_tm=		[PPC]
			Format: {"off"}
			Disable Hardware Transactional Memory

	print-fatal-signals=
			[KNL] debug: print fatal signals

			If enabled, warn about various signal handling
			related application anomalies: too many signals,
			too many POSIX.1 timers, fatal signals causing a
			coredump - etc.

			If you hit the warning due to signal overflow,
			you might want to try "ulimit -i unlimited".

			default: off.

	printk.always_kmsg_dump=
			Trigger kmsg_dump for cases other than kernel oops or
			panics
			Format: <bool>  (1/Y/y=enable, 0/N/n=disable)
			default: disabled

	printk.devkmsg={on,off,ratelimit}
			Control writing to /dev/kmsg.
			on - unlimited logging to /dev/kmsg from userspace
			off - logging to /dev/kmsg disabled
			ratelimit - ratelimit the logging
			Default: ratelimit

	printk.time=	Show timing data prefixed to each printk message line
			Format: <bool>  (1/Y/y=enable, 0/N/n=disable)

	processor.max_cstate=	[HW,ACPI]
			Limit processor to maximum C-state
			max_cstate=9 overrides any DMI blacklist limit.

	processor.nocst	[HW,ACPI]
			Ignore the _CST method to determine C-states,
			instead using the legacy FADT method

	profile=	[KNL] Enable kernel profiling via /proc/profile
			Format: [<profiletype>,]<number>
			Param: <profiletype>: "schedule", "sleep", or "kvm"
				[defaults to kernel profiling]
			Param: "schedule" - profile schedule points.
			Param: "sleep" - profile D-state sleeping (millisecs).
				Requires CONFIG_SCHEDSTATS
			Param: "kvm" - profile VM exits.
			Param: <number> - step/bucket size as a power of 2 for
				statistical time based profiling.

	prompt_ramdisk=	[RAM] List of RAM disks to prompt for floppy disk
			before loading.
			See Documentation/blockdev/ramdisk.txt.

	psi=		[KNL] Enable or disable pressure stall information
			tracking.
			Format: <bool>

	psmouse.proto=	[HW,MOUSE] Highest PS2 mouse protocol extension to
			probe for; one of (bare|imps|exps|lifebook|any).
	psmouse.rate=	[HW,MOUSE] Set desired mouse report rate, in reports
			per second.
	psmouse.resetafter=	[HW,MOUSE]
			Try to reset the device after so many bad packets
			(0 = never).
	psmouse.resolution=
			[HW,MOUSE] Set desired mouse resolution, in dpi.
	psmouse.smartscroll=
			[HW,MOUSE] Controls Logitech smartscroll autorepeat.
			0 = disabled, 1 = enabled (default).

	pstore.backend=	Specify the name of the pstore backend to use

	pt.		[PARIDE]
			See Documentation/blockdev/paride.txt.

	pti=		[X86_64] Control Page Table Isolation of user and
			kernel address spaces.  Disabling this feature
			removes hardening, but improves performance of
			system calls and interrupts.

			on   - unconditionally enable
			off  - unconditionally disable
			auto - kernel detects whether your CPU model is
			       vulnerable to issues that PTI mitigates

			Not specifying this option is equivalent to pti=auto.

	nopti		[X86_64]
			Equivalent to pti=off

	pty.legacy_count=
			[KNL] Number of legacy pty's. Overwrites compiled-in
			default number.

	quiet		[KNL] Disable most log messages

	r128=		[HW,DRM]

	raid=		[HW,RAID]
			See Documentation/admin-guide/md.rst.

	ramdisk_size=	[RAM] Sizes of RAM disks in kilobytes
			See Documentation/blockdev/ramdisk.txt.

	random.trust_cpu={on,off}
			[KNL] Enable or disable trusting the use of the
			CPU's random number generator (if available) to
			fully seed the kernel's CRNG. Default is controlled
			by CONFIG_RANDOM_TRUST_CPU.

	ras=option[,option,...]	[KNL] RAS-specific options

		cec_disable	[X86]
				Disable the Correctable Errors Collector,
				see CONFIG_RAS_CEC help text.

	rcu_nocbs=	[KNL]
			The argument is a cpu list, as described above,
			except that the string "all" can be used to
			specify every CPU on the system.

			In kernels built with CONFIG_RCU_NOCB_CPU=y, set
			the specified list of CPUs to be no-callback CPUs.
			Invocation of these CPUs' RCU callbacks will be
			offloaded to "rcuox/N" kthreads created for that
			purpose, where "x" is "p" for RCU-preempt, and
			"s" for RCU-sched, and "N" is the CPU number.
			This reduces OS jitter on the offloaded CPUs,
			which can be useful for HPC and real-time
			workloads.  It can also improve energy efficiency
			for asymmetric multiprocessors.

	rcu_nocb_poll	[KNL]
			Rather than requiring that offloaded CPUs
			(specified by rcu_nocbs= above) explicitly
			awaken the corresponding "rcuoN" kthreads,
			make these kthreads poll for callbacks.
			This improves the real-time response for the
			offloaded CPUs by relieving them of the need to
			wake up the corresponding kthread, but degrades
			energy efficiency by requiring that the kthreads
			periodically wake up to do the polling.

	rcutree.blimit=	[KNL]
			Set maximum number of finished RCU callbacks to
			process in one batch.

	rcutree.dump_tree=	[KNL]
			Dump the structure of the rcu_node combining tree
			out at early boot.  This is used for diagnostic
			purposes, to verify correct tree setup.

	rcutree.gp_cleanup_delay=	[KNL]
			Set the number of jiffies to delay each step of
			RCU grace-period cleanup.

	rcutree.gp_init_delay=	[KNL]
			Set the number of jiffies to delay each step of
			RCU grace-period initialization.

	rcutree.gp_preinit_delay=	[KNL]
			Set the number of jiffies to delay each step of
			RCU grace-period pre-initialization, that is,
			the propagation of recent CPU-hotplug changes up
			the rcu_node combining tree.

	rcutree.rcu_fanout_exact= [KNL]
			Disable autobalancing of the rcu_node combining
			tree.  This is used by rcutorture, and might
			possibly be useful for architectures having high
			cache-to-cache transfer latencies.

	rcutree.rcu_fanout_leaf= [KNL]
			Change the number of CPUs assigned to each
			leaf rcu_node structure.  Useful for very
			large systems, which will choose the value 64,
			and for NUMA systems with large remote-access
			latencies, which will choose a value aligned
			with the appropriate hardware boundaries.

	rcutree.jiffies_till_first_fqs= [KNL]
			Set delay from grace-period initialization to
			first attempt to force quiescent states.
			Units are jiffies, minimum value is zero,
			and maximum value is HZ.

	rcutree.jiffies_till_next_fqs= [KNL]
			Set delay between subsequent attempts to force
			quiescent states.  Units are jiffies, minimum
			value is one, and maximum value is HZ.

	rcutree.jiffies_till_sched_qs= [KNL]
			Set required age in jiffies for a
			given grace period before RCU starts
			soliciting quiescent-state help from
			rcu_note_context_switch() and cond_resched().
			If not specified, the kernel will calculate
			a value based on the most recent settings
			of rcutree.jiffies_till_first_fqs
			and rcutree.jiffies_till_next_fqs.
			This calculated value may be viewed in
			rcutree.jiffies_to_sched_qs.  Any attempt to set
			rcutree.jiffies_to_sched_qs will be cheerfully
			overwritten.

	rcutree.kthread_prio= 	 [KNL,BOOT]
			Set the SCHED_FIFO priority of the RCU per-CPU
			kthreads (rcuc/N). This value is also used for
			the priority of the RCU boost threads (rcub/N)
			and for the RCU grace-period kthreads (rcu_bh,
			rcu_preempt, and rcu_sched). If RCU_BOOST is
			set, valid values are 1-99 and the default is 1
			(the least-favored priority).  Otherwise, when
			RCU_BOOST is not set, valid values are 0-99 and
			the default is zero (non-realtime operation).

	rcutree.rcu_nocb_leader_stride= [KNL]
			Set the number of NOCB kthread groups, which
			defaults to the square root of the number of
			CPUs.  Larger numbers reduces the wakeup overhead
			on the per-CPU grace-period kthreads, but increases
			that same overhead on each group's leader.

	rcutree.qhimark= [KNL]
			Set threshold of queued RCU callbacks beyond which
			batch limiting is disabled.

	rcutree.qlowmark= [KNL]
			Set threshold of queued RCU callbacks below which
			batch limiting is re-enabled.

	rcutree.rcu_idle_gp_delay= [KNL]
			Set wakeup interval for idle CPUs that have
			RCU callbacks (RCU_FAST_NO_HZ=y).

	rcutree.rcu_idle_lazy_gp_delay= [KNL]
			Set wakeup interval for idle CPUs that have
			only "lazy" RCU callbacks (RCU_FAST_NO_HZ=y).
			Lazy RCU callbacks are those which RCU can
			prove do nothing more than free memory.

	rcutree.rcu_kick_kthreads= [KNL]
			Cause the grace-period kthread to get an extra
			wake_up() if it sleeps three times longer than
			it should at force-quiescent-state time.
			This wake_up() will be accompanied by a
			WARN_ONCE() splat and an ftrace_dump().

	rcutree.sysrq_rcu= [KNL]
			Commandeer a sysrq key to dump out Tree RCU's
			rcu_node tree with an eye towards determining
			why a new grace period has not yet started.

	rcuperf.gp_async= [KNL]
			Measure performance of asynchronous
			grace-period primitives such as call_rcu().

	rcuperf.gp_async_max= [KNL]
			Specify the maximum number of outstanding
			callbacks per writer thread.  When a writer
			thread exceeds this limit, it invokes the
			corresponding flavor of rcu_barrier() to allow
			previously posted callbacks to drain.

	rcuperf.gp_exp= [KNL]
			Measure performance of expedited synchronous
			grace-period primitives.

	rcuperf.holdoff= [KNL]
			Set test-start holdoff period.  The purpose of
			this parameter is to delay the start of the
			test until boot completes in order to avoid
			interference.

	rcuperf.nreaders= [KNL]
			Set number of RCU readers.  The value -1 selects
			N, where N is the number of CPUs.  A value
			"n" less than -1 selects N-n+1, where N is again
			the number of CPUs.  For example, -2 selects N
			(the number of CPUs), -3 selects N+1, and so on.
			A value of "n" less than or equal to -N selects
			a single reader.

	rcuperf.nwriters= [KNL]
			Set number of RCU writers.  The values operate
			the same as for rcuperf.nreaders.
			N, where N is the number of CPUs

	rcuperf.perf_type= [KNL]
			Specify the RCU implementation to test.

	rcuperf.shutdown= [KNL]
			Shut the system down after performance tests
			complete.  This is useful for hands-off automated
			testing.

	rcuperf.verbose= [KNL]
			Enable additional printk() statements.

	rcuperf.writer_holdoff= [KNL]
			Write-side holdoff between grace periods,
			in microseconds.  The default of zero says
			no holdoff.

	rcutorture.fqs_duration= [KNL]
			Set duration of force_quiescent_state bursts
			in microseconds.

	rcutorture.fqs_holdoff= [KNL]
			Set holdoff time within force_quiescent_state bursts
			in microseconds.

	rcutorture.fqs_stutter= [KNL]
			Set wait time between force_quiescent_state bursts
			in seconds.

	rcutorture.fwd_progress= [KNL]
			Enable RCU grace-period forward-progress testing
			for the types of RCU supporting this notion.

	rcutorture.fwd_progress_div= [KNL]
			Specify the fraction of a CPU-stall-warning
			period to do tight-loop forward-progress testing.

	rcutorture.fwd_progress_holdoff= [KNL]
			Number of seconds to wait between successive
			forward-progress tests.

	rcutorture.fwd_progress_need_resched= [KNL]
			Enclose cond_resched() calls within checks for
			need_resched() during tight-loop forward-progress
			testing.

	rcutorture.gp_cond= [KNL]
			Use conditional/asynchronous update-side
			primitives, if available.

	rcutorture.gp_exp= [KNL]
			Use expedited update-side primitives, if available.

	rcutorture.gp_normal= [KNL]
			Use normal (non-expedited) asynchronous
			update-side primitives, if available.

	rcutorture.gp_sync= [KNL]
			Use normal (non-expedited) synchronous
			update-side primitives, if available.  If all
			of rcutorture.gp_cond=, rcutorture.gp_exp=,
			rcutorture.gp_normal=, and rcutorture.gp_sync=
			are zero, rcutorture acts as if is interpreted
			they are all non-zero.

	rcutorture.n_barrier_cbs= [KNL]
			Set callbacks/threads for rcu_barrier() testing.

	rcutorture.nfakewriters= [KNL]
			Set number of concurrent RCU writers.  These just
			stress RCU, they don't participate in the actual
			test, hence the "fake".

	rcutorture.nreaders= [KNL]
			Set number of RCU readers.  The value -1 selects
			N-1, where N is the number of CPUs.  A value
			"n" less than -1 selects N-n-2, where N is again
			the number of CPUs.  For example, -2 selects N
			(the number of CPUs), -3 selects N+1, and so on.

	rcutorture.object_debug= [KNL]
			Enable debug-object double-call_rcu() testing.

	rcutorture.onoff_holdoff= [KNL]
			Set time (s) after boot for CPU-hotplug testing.

	rcutorture.onoff_interval= [KNL]
			Set time (jiffies) between CPU-hotplug operations,
			or zero to disable CPU-hotplug testing.

	rcutorture.shuffle_interval= [KNL]
			Set task-shuffle interval (s).  Shuffling tasks
			allows some CPUs to go into dyntick-idle mode
			during the rcutorture test.

	rcutorture.shutdown_secs= [KNL]
			Set time (s) after boot system shutdown.  This
			is useful for hands-off automated testing.

	rcutorture.stall_cpu= [KNL]
			Duration of CPU stall (s) to test RCU CPU stall
			warnings, zero to disable.

	rcutorture.stall_cpu_holdoff= [KNL]
			Time to wait (s) after boot before inducing stall.

	rcutorture.stall_cpu_irqsoff= [KNL]
			Disable interrupts while stalling if set.

	rcutorture.stat_interval= [KNL]
			Time (s) between statistics printk()s.

	rcutorture.stutter= [KNL]
			Time (s) to stutter testing, for example, specifying
			five seconds causes the test to run for five seconds,
			wait for five seconds, and so on.  This tests RCU's
			ability to transition abruptly to and from idle.

	rcutorture.test_boost= [KNL]
			Test RCU priority boosting?  0=no, 1=maybe, 2=yes.
			"Maybe" means test if the RCU implementation
			under test support RCU priority boosting.

	rcutorture.test_boost_duration= [KNL]
			Duration (s) of each individual boost test.

	rcutorture.test_boost_interval= [KNL]
			Interval (s) between each boost test.

	rcutorture.test_no_idle_hz= [KNL]
			Test RCU's dyntick-idle handling.  See also the
			rcutorture.shuffle_interval parameter.

	rcutorture.torture_type= [KNL]
			Specify the RCU implementation to test.

	rcutorture.verbose= [KNL]
			Enable additional printk() statements.

	rcupdate.rcu_cpu_stall_suppress= [KNL]
			Suppress RCU CPU stall warning messages.

	rcupdate.rcu_cpu_stall_timeout= [KNL]
			Set timeout for RCU CPU stall warning messages.

	rcupdate.rcu_expedited= [KNL]
			Use expedited grace-period primitives, for
			example, synchronize_rcu_expedited() instead
			of synchronize_rcu().  This reduces latency,
			but can increase CPU utilization, degrade
			real-time latency, and degrade energy efficiency.
			No effect on CONFIG_TINY_RCU kernels.

	rcupdate.rcu_normal= [KNL]
			Use only normal grace-period primitives,
			for example, synchronize_rcu() instead of
			synchronize_rcu_expedited().  This improves
			real-time latency, CPU utilization, and
			energy efficiency, but can expose users to
			increased grace-period latency.  This parameter
			overrides rcupdate.rcu_expedited.  No effect on
			CONFIG_TINY_RCU kernels.

	rcupdate.rcu_normal_after_boot= [KNL]
			Once boot has completed (that is, after
			rcu_end_inkernel_boot() has been invoked), use
			only normal grace-period primitives.  No effect
			on CONFIG_TINY_RCU kernels.

	rcupdate.rcu_task_stall_timeout= [KNL]
			Set timeout in jiffies for RCU task stall warning
			messages.  Disable with a value less than or equal
			to zero.

	rcupdate.rcu_self_test= [KNL]
			Run the RCU early boot self tests

	rdinit=		[KNL]
			Format: <full_path>
			Run specified binary instead of /init from the ramdisk,
			used for early userspace startup. See initrd.

	rdt=		[HW,X86,RDT]
			Turn on/off individual RDT features. List is:
			cmt, mbmtotal, mbmlocal, l3cat, l3cdp, l2cat, l2cdp,
			mba.
			E.g. to turn on cmt and turn off mba use:
				rdt=cmt,!mba

	reboot=		[KNL]
			Format (x86 or x86_64):
				[w[arm] | c[old] | h[ard] | s[oft] | g[pio]] \
				[[,]s[mp]#### \
				[[,]b[ios] | a[cpi] | k[bd] | t[riple] | e[fi] | p[ci]] \
				[[,]f[orce]
			Where reboot_mode is one of warm (soft) or cold (hard) or gpio
					(prefix with 'panic_' to set mode for panic
					reboot only),
			      reboot_type is one of bios, acpi, kbd, triple, efi, or pci,
			      reboot_force is either force or not specified,
			      reboot_cpu is s[mp]#### with #### being the processor
					to be used for rebooting.

	relax_domain_level=
			[KNL, SMP] Set scheduler's default relax_domain_level.
			See Documentation/cgroup-v1/cpusets.txt.

	reserve=	[KNL,BUGS] Force kernel to ignore I/O ports or memory
			Format: <base1>,<size1>[,<base2>,<size2>,...]
			Reserve I/O ports or memory so the kernel won't use
			them.  If <base> is less than 0x10000, the region
			is assumed to be I/O ports; otherwise it is memory.

	reservetop=	[X86-32]
			Format: nn[KMG]
			Reserves a hole at the top of the kernel virtual
			address space.

	reservelow=	[X86]
			Format: nn[K]
			Set the amount of memory to reserve for BIOS at
			the bottom of the address space.

	reset_devices	[KNL] Force drivers to reset the underlying device
			during initialization.

	resume=		[SWSUSP]
			Specify the partition device for software suspend
			Format:
			{/dev/<dev> | PARTUUID=<uuid> | <int>:<int> | <hex>}

	resume_offset=	[SWSUSP]
			Specify the offset from the beginning of the partition
			given by "resume=" at which the swap header is located,
			in <PAGE_SIZE> units (needed only for swap files).
			See  Documentation/power/swsusp-and-swap-files.txt

	resumedelay=	[HIBERNATION] Delay (in seconds) to pause before attempting to
			read the resume files

	resumewait	[HIBERNATION] Wait (indefinitely) for resume device to show up.
			Useful for devices that are detected asynchronously
			(e.g. USB and MMC devices).

	hibernate=	[HIBERNATION]
		noresume	Don't check if there's a hibernation image
				present during boot.
		nocompress	Don't compress/decompress hibernation images.
		no		Disable hibernation and resume.
		protect_image	Turn on image protection during restoration
				(that will set all pages holding image data
				during restoration read-only).

	retain_initrd	[RAM] Keep initrd memory after extraction

	rfkill.default_state=
		0	"airplane mode".  All wifi, bluetooth, wimax, gps, fm,
			etc. communication is blocked by default.
		1	Unblocked.

	rfkill.master_switch_mode=
		0	The "airplane mode" button does nothing.
		1	The "airplane mode" button toggles between everything
			blocked and the previous configuration.
		2	The "airplane mode" button toggles between everything
			blocked and everything unblocked.

	rhash_entries=	[KNL,NET]
			Set number of hash buckets for route cache

	ring3mwait=disable
			[KNL] Disable ring 3 MONITOR/MWAIT feature on supported
			CPUs.

	ro		[KNL] Mount root device read-only on boot

	rodata=		[KNL]
		on	Mark read-only kernel memory as read-only (default).
		off	Leave read-only kernel memory writable for debugging.

	rockchip.usb_uart
			Enable the uart passthrough on the designated usb port
			on Rockchip SoCs. When active, the signals of the
			debug-uart get routed to the D+ and D- pins of the usb
			port and the regular usb controller gets disabled.

	root=		[KNL] Root filesystem
			See name_to_dev_t comment in init/do_mounts.c.

	rootdelay=	[KNL] Delay (in seconds) to pause before attempting to
			mount the root filesystem

	rootflags=	[KNL] Set root filesystem mount option string

	rootfstype=	[KNL] Set root filesystem type

	rootwait	[KNL] Wait (indefinitely) for root device to show up.
			Useful for devices that are detected asynchronously
			(e.g. USB and MMC devices).

	rproc_mem=nn[KMG][@address]
			[KNL,ARM,CMA] Remoteproc physical memory block.
			Memory area to be used by remote processor image,
			managed by CMA.

	rw		[KNL] Mount root device read-write on boot

	S		[KNL] Run init in single mode

	s390_iommu=	[HW,S390]
			Set s390 IOTLB flushing mode
		strict
			With strict flushing every unmap operation will result in
			an IOTLB flush. Default is lazy flushing before reuse,
			which is faster.

	sa1100ir	[NET]
			See drivers/net/irda/sa1100_ir.c.

	sbni=		[NET] Granch SBNI12 leased line adapter

	sched_debug	[KNL] Enables verbose scheduler debug messages.

	schedstats=	[KNL,X86] Enable or disable scheduled statistics.
			Allowed values are enable and disable. This feature
			incurs a small amount of overhead in the scheduler
			but is useful for debugging and performance tuning.

	skew_tick=	[KNL] Offset the periodic timer tick per cpu to mitigate
			xtime_lock contention on larger systems, and/or RCU lock
			contention on all systems with CONFIG_MAXSMP set.
			Format: { "0" | "1" }
			0 -- disable. (may be 1 via CONFIG_CMDLINE="skew_tick=1"
			1 -- enable.
			Note: increases power consumption, thus should only be
			enabled if running jitter sensitive (HPC/RT) workloads.

	security=	[SECURITY] Choose a legacy "major" security module to
			enable at boot. This has been deprecated by the
			"lsm=" parameter.

	selinux=	[SELINUX] Disable or enable SELinux at boot time.
			Format: { "0" | "1" }
			See security/selinux/Kconfig help text.
			0 -- disable.
			1 -- enable.
			Default value is set via kernel config option.
			If enabled at boot time, /selinux/disable can be used
			later to disable prior to initial policy load.

	apparmor=	[APPARMOR] Disable or enable AppArmor at boot time
			Format: { "0" | "1" }
			See security/apparmor/Kconfig help text
			0 -- disable.
			1 -- enable.
			Default value is set via kernel config option.

	serialnumber	[BUGS=X86-32]

	shapers=	[NET]
			Maximal number of shapers.

	simeth=		[IA-64]
	simscsi=

	slram=		[HW,MTD]

	slab_nomerge	[MM]
			Disable merging of slabs with similar size. May be
			necessary if there is some reason to distinguish
			allocs to different slabs, especially in hardened
			environments where the risk of heap overflows and
			layout control by attackers can usually be
			frustrated by disabling merging. This will reduce
			most of the exposure of a heap attack to a single
			cache (risks via metadata attacks are mostly
			unchanged). Debug options disable merging on their
			own.
			For more information see Documentation/vm/slub.rst.

	slab_max_order=	[MM, SLAB]
			Determines the maximum allowed order for slabs.
			A high setting may cause OOMs due to memory
			fragmentation.  Defaults to 1 for systems with
			more than 32MB of RAM, 0 otherwise.

	slub_debug[=options[,slabs]]	[MM, SLUB]
			Enabling slub_debug allows one to determine the
			culprit if slab objects become corrupted. Enabling
			slub_debug can create guard zones around objects and
			may poison objects when not in use. Also tracks the
			last alloc / free. For more information see
			Documentation/vm/slub.rst.

	slub_memcg_sysfs=	[MM, SLUB]
			Determines whether to enable sysfs directories for
			memory cgroup sub-caches. 1 to enable, 0 to disable.
			The default is determined by CONFIG_SLUB_MEMCG_SYSFS_ON.
			Enabling this can lead to a very high number of	debug
			directories and files being created under
			/sys/kernel/slub.

	slub_max_order= [MM, SLUB]
			Determines the maximum allowed order for slabs.
			A high setting may cause OOMs due to memory
			fragmentation. For more information see
			Documentation/vm/slub.rst.

	slub_min_objects=	[MM, SLUB]
			The minimum number of objects per slab. SLUB will
			increase the slab order up to slub_max_order to
			generate a sufficiently large slab able to contain
			the number of objects indicated. The higher the number
			of objects the smaller the overhead of tracking slabs
			and the less frequently locks need to be acquired.
			For more information see Documentation/vm/slub.rst.

	slub_min_order=	[MM, SLUB]
			Determines the minimum page order for slabs. Must be
			lower than slub_max_order.
			For more information see Documentation/vm/slub.rst.

	slub_nomerge	[MM, SLUB]
			Same with slab_nomerge. This is supported for legacy.
			See slab_nomerge for more information.

	smart2=		[HW]
			Format: <io1>[,<io2>[,...,<io8>]]

	smsc-ircc2.nopnp	[HW] Don't use PNP to discover SMC devices
	smsc-ircc2.ircc_cfg=	[HW] Device configuration I/O port
	smsc-ircc2.ircc_sir=	[HW] SIR base I/O port
	smsc-ircc2.ircc_fir=	[HW] FIR base I/O port
	smsc-ircc2.ircc_irq=	[HW] IRQ line
	smsc-ircc2.ircc_dma=	[HW] DMA channel
	smsc-ircc2.ircc_transceiver= [HW] Transceiver type:
				0: Toshiba Satellite 1800 (GP data pin select)
				1: Fast pin select (default)
				2: ATC IRMode

	smt		[KNL,S390] Set the maximum number of threads (logical
			CPUs) to use per physical CPU on systems capable of
			symmetric multithreading (SMT). Will be capped to the
			actual hardware limit.
			Format: <integer>
			Default: -1 (no limit)

	softlockup_panic=
			[KNL] Should the soft-lockup detector generate panics.
			Format: <integer>

			A nonzero value instructs the soft-lockup detector
			to panic the machine when a soft-lockup occurs. This
			is also controlled by CONFIG_BOOTPARAM_SOFTLOCKUP_PANIC
			which is the respective build-time switch to that
			functionality.

	softlockup_all_cpu_backtrace=
			[KNL] Should the soft-lockup detector generate
			backtraces on all cpus.
			Format: <integer>

	sonypi.*=	[HW] Sony Programmable I/O Control Device driver
			See Documentation/laptops/sonypi.txt

	spectre_v2=	[X86] Control mitigation of Spectre variant 2
			(indirect branch speculation) vulnerability.
			The default operation protects the kernel from
			user space attacks.

			on   - unconditionally enable, implies
			       spectre_v2_user=on
			off  - unconditionally disable, implies
			       spectre_v2_user=off
			auto - kernel detects whether your CPU model is
			       vulnerable

			Selecting 'on' will, and 'auto' may, choose a
			mitigation method at run time according to the
			CPU, the available microcode, the setting of the
			CONFIG_RETPOLINE configuration option, and the
			compiler with which the kernel was built.

			Selecting 'on' will also enable the mitigation
			against user space to user space task attacks.

			Selecting 'off' will disable both the kernel and
			the user space protections.

			Specific mitigations can also be selected manually:

			retpoline	  - replace indirect branches
			retpoline,generic - google's original retpoline
			retpoline,amd     - AMD-specific minimal thunk

			Not specifying this option is equivalent to
			spectre_v2=auto.

	spectre_v2_user=
			[X86] Control mitigation of Spectre variant 2
		        (indirect branch speculation) vulnerability between
		        user space tasks

			on	- Unconditionally enable mitigations. Is
				  enforced by spectre_v2=on

			off     - Unconditionally disable mitigations. Is
				  enforced by spectre_v2=off

			prctl   - Indirect branch speculation is enabled,
				  but mitigation can be enabled via prctl
				  per thread.  The mitigation control state
				  is inherited on fork.

			prctl,ibpb
				- Like "prctl" above, but only STIBP is
				  controlled per thread. IBPB is issued
				  always when switching between different user
				  space processes.

			seccomp
				- Same as "prctl" above, but all seccomp
				  threads will enable the mitigation unless
				  they explicitly opt out.

			seccomp,ibpb
				- Like "seccomp" above, but only STIBP is
				  controlled per thread. IBPB is issued
				  always when switching between different
				  user space processes.

			auto    - Kernel selects the mitigation depending on
				  the available CPU features and vulnerability.

			Default mitigation:
			If CONFIG_SECCOMP=y then "seccomp", otherwise "prctl"

			Not specifying this option is equivalent to
			spectre_v2_user=auto.

	spec_store_bypass_disable=
			[HW] Control Speculative Store Bypass (SSB) Disable mitigation
			(Speculative Store Bypass vulnerability)

			Certain CPUs are vulnerable to an exploit against a
			a common industry wide performance optimization known
			as "Speculative Store Bypass" in which recent stores
			to the same memory location may not be observed by
			later loads during speculative execution. The idea
			is that such stores are unlikely and that they can
			be detected prior to instruction retirement at the
			end of a particular speculation execution window.

			In vulnerable processors, the speculatively forwarded
			store can be used in a cache side channel attack, for
			example to read memory to which the attacker does not
			directly have access (e.g. inside sandboxed code).

			This parameter controls whether the Speculative Store
			Bypass optimization is used.

			On x86 the options are:

			on      - Unconditionally disable Speculative Store Bypass
			off     - Unconditionally enable Speculative Store Bypass
			auto    - Kernel detects whether the CPU model contains an
				  implementation of Speculative Store Bypass and
				  picks the most appropriate mitigation. If the
				  CPU is not vulnerable, "off" is selected. If the
				  CPU is vulnerable the default mitigation is
				  architecture and Kconfig dependent. See below.
			prctl   - Control Speculative Store Bypass per thread
				  via prctl. Speculative Store Bypass is enabled
				  for a process by default. The state of the control
				  is inherited on fork.
			seccomp - Same as "prctl" above, but all seccomp threads
				  will disable SSB unless they explicitly opt out.

			Default mitigations:
			X86:	If CONFIG_SECCOMP=y "seccomp", otherwise "prctl"

			On powerpc the options are:

			on,auto - On Power8 and Power9 insert a store-forwarding
				  barrier on kernel entry and exit. On Power7
				  perform a software flush on kernel entry and
				  exit.
			off	- No action.

			Not specifying this option is equivalent to
			spec_store_bypass_disable=auto.

	spia_io_base=	[HW,MTD]
	spia_fio_base=
	spia_pedr=
	spia_peddr=

	srcutree.counter_wrap_check [KNL]
			Specifies how frequently to check for
			grace-period sequence counter wrap for the
			srcu_data structure's ->srcu_gp_seq_needed field.
			The greater the number of bits set in this kernel
			parameter, the less frequently counter wrap will
			be checked for.  Note that the bottom two bits
			are ignored.

	srcutree.exp_holdoff [KNL]
			Specifies how many nanoseconds must elapse
			since the end of the last SRCU grace period for
			a given srcu_struct until the next normal SRCU
			grace period will be considered for automatic
			expediting.  Set to zero to disable automatic
			expediting.

	ssbd=		[ARM64,HW]
			Speculative Store Bypass Disable control

			On CPUs that are vulnerable to the Speculative
			Store Bypass vulnerability and offer a
			firmware based mitigation, this parameter
			indicates how the mitigation should be used:

			force-on:  Unconditionally enable mitigation for
				   for both kernel and userspace
			force-off: Unconditionally disable mitigation for
				   for both kernel and userspace
			kernel:    Always enable mitigation in the
				   kernel, and offer a prctl interface
				   to allow userspace to register its
				   interest in being mitigated too.

	stack_guard_gap=	[MM]
			override the default stack gap protection. The value
			is in page units and it defines how many pages prior
			to (for stacks growing down) resp. after (for stacks
			growing up) the main stack are reserved for no other
			mapping. Default value is 256 pages.

	stacktrace	[FTRACE]
			Enabled the stack tracer on boot up.

	stacktrace_filter=[function-list]
			[FTRACE] Limit the functions that the stack tracer
			will trace at boot up. function-list is a comma separated
			list of functions. This list can be changed at run
			time by the stack_trace_filter file in the debugfs
			tracing directory. Note, this enables stack tracing
			and the stacktrace above is not needed.

	sti=		[PARISC,HW]
			Format: <num>
			Set the STI (builtin display/keyboard on the HP-PARISC
			machines) console (graphic card) which should be used
			as the initial boot-console.
			See also comment in drivers/video/console/sticore.c.

	sti_font=	[HW]
			See comment in drivers/video/console/sticore.c.

	stifb=		[HW]
			Format: bpp:<bpp1>[:<bpp2>[:<bpp3>...]]

	sunrpc.min_resvport=
	sunrpc.max_resvport=
			[NFS,SUNRPC]
			SunRPC servers often require that client requests
			originate from a privileged port (i.e. a port in the
			range 0 < portnr < 1024).
			An administrator who wishes to reserve some of these
			ports for other uses may adjust the range that the
			kernel's sunrpc client considers to be privileged
			using these two parameters to set the minimum and
			maximum port values.

	sunrpc.svc_rpc_per_connection_limit=
			[NFS,SUNRPC]
			Limit the number of requests that the server will
			process in parallel from a single connection.
			The default value is 0 (no limit).

	sunrpc.pool_mode=
			[NFS]
			Control how the NFS server code allocates CPUs to
			service thread pools.  Depending on how many NICs
			you have and where their interrupts are bound, this
			option will affect which CPUs will do NFS serving.
			Note: this parameter cannot be changed while the
			NFS server is running.

			auto	    the server chooses an appropriate mode
				    automatically using heuristics
			global	    a single global pool contains all CPUs
			percpu	    one pool for each CPU
			pernode	    one pool for each NUMA node (equivalent
				    to global on non-NUMA machines)

	sunrpc.tcp_slot_table_entries=
	sunrpc.udp_slot_table_entries=
			[NFS,SUNRPC]
			Sets the upper limit on the number of simultaneous
			RPC calls that can be sent from the client to a
			server. Increasing these values may allow you to
			improve throughput, but will also increase the
			amount of memory reserved for use by the client.

	suspend.pm_test_delay=
			[SUSPEND]
			Sets the number of seconds to remain in a suspend test
			mode before resuming the system (see
			/sys/power/pm_test). Only available when CONFIG_PM_DEBUG
			is set. Default value is 5.

	swapaccount=[0|1]
			[KNL] Enable accounting of swap in memory resource
			controller if no parameter or 1 is given or disable
			it if 0 is given (See Documentation/cgroup-v1/memory.txt)

	swiotlb=	[ARM,IA-64,PPC,MIPS,X86]
			Format: { <int> | force | noforce }
			<int> -- Number of I/O TLB slabs
			force -- force using of bounce buffers even if they
			         wouldn't be automatically used by the kernel
			noforce -- Never use bounce buffers (for debugging)

	switches=	[HW,M68k]

	sysfs.deprecated=0|1 [KNL]
			Enable/disable old style sysfs layout for old udev
			on older distributions. When this option is enabled
			very new udev will not work anymore. When this option
			is disabled (or CONFIG_SYSFS_DEPRECATED not compiled)
			in older udev will not work anymore.
			Default depends on CONFIG_SYSFS_DEPRECATED_V2 set in
			the kernel configuration.

	sysrq_always_enabled
			[KNL]
			Ignore sysrq setting - this boot parameter will
			neutralize any effect of /proc/sys/kernel/sysrq.
			Useful for debugging.

	tcpmhash_entries= [KNL,NET]
			Set the number of tcp_metrics_hash slots.
			Default value is 8192 or 16384 depending on total
			ram pages. This is used to specify the TCP metrics
			cache size. See Documentation/networking/ip-sysctl.txt
			"tcp_no_metrics_save" section for more details.

	tdfx=		[HW,DRM]

	test_suspend=	[SUSPEND][,N]
			Specify "mem" (for Suspend-to-RAM) or "standby" (for
			standby suspend) or "freeze" (for suspend type freeze)
			as the system sleep state during system startup with
			the optional capability to repeat N number of times.
			The system is woken from this state using a
			wakeup-capable RTC alarm.

	thash_entries=	[KNL,NET]
			Set number of hash buckets for TCP connection

	thermal.act=	[HW,ACPI]
			-1: disable all active trip points in all thermal zones
			<degrees C>: override all lowest active trip points

	thermal.crt=	[HW,ACPI]
			-1: disable all critical trip points in all thermal zones
			<degrees C>: override all critical trip points

	thermal.nocrt=	[HW,ACPI]
			Set to disable actions on ACPI thermal zone
			critical and hot trip points.

	thermal.off=	[HW,ACPI]
			1: disable ACPI thermal control

	thermal.psv=	[HW,ACPI]
			-1: disable all passive trip points
			<degrees C>: override all passive trip points to this
			value

	thermal.tzp=	[HW,ACPI]
			Specify global default ACPI thermal zone polling rate
			<deci-seconds>: poll all this frequency
			0: no polling (default)

	threadirqs	[KNL]
			Force threading of all interrupt handlers except those
			marked explicitly IRQF_NO_THREAD.

	tmem		[KNL,XEN]
			Enable the Transcendent memory driver if built-in.

	tmem.cleancache=0|1 [KNL, XEN]
			Default is on (1). Disable the usage of the cleancache
			API to send anonymous pages to the hypervisor.

	tmem.frontswap=0|1 [KNL, XEN]
			Default is on (1). Disable the usage of the frontswap
			API to send swap pages to the hypervisor. If disabled
			the selfballooning and selfshrinking are force disabled.

	tmem.selfballooning=0|1 [KNL, XEN]
			Default is on (1). Disable the driving of swap pages
			to the hypervisor.

	tmem.selfshrinking=0|1 [KNL, XEN]
			Default is on (1). Partial swapoff that immediately
			transfers pages from Xen hypervisor back to the
			kernel based on different criteria.

	topology=	[S390]
			Format: {off | on}
			Specify if the kernel should make use of the cpu
			topology information if the hardware supports this.
			The scheduler will make use of this information and
			e.g. base its process migration decisions on it.
			Default is on.

	topology_updates= [KNL, PPC, NUMA]
			Format: {off}
			Specify if the kernel should ignore (off)
			topology updates sent by the hypervisor to this
			LPAR.

	tp720=		[HW,PS2]

	tpm_suspend_pcr=[HW,TPM]
			Format: integer pcr id
			Specify that at suspend time, the tpm driver
			should extend the specified pcr with zeros,
			as a workaround for some chips which fail to
			flush the last written pcr on TPM_SaveState.
			This will guarantee that all the other pcrs
			are saved.

	trace_buf_size=nn[KMG]
			[FTRACE] will set tracing buffer size on each cpu.

	trace_event=[event-list]
			[FTRACE] Set and start specified trace events in order
			to facilitate early boot debugging. The event-list is a
			comma separated list of trace events to enable. See
			also Documentation/trace/events.rst

	trace_options=[option-list]
			[FTRACE] Enable or disable tracer options at boot.
			The option-list is a comma delimited list of options
			that can be enabled or disabled just as if you were
			to echo the option name into

			    /sys/kernel/debug/tracing/trace_options

			For example, to enable stacktrace option (to dump the
			stack trace of each event), add to the command line:

			      trace_options=stacktrace

			See also Documentation/trace/ftrace.rst "trace options"
			section.

	tp_printk[FTRACE]
			Have the tracepoints sent to printk as well as the
			tracing ring buffer. This is useful for early boot up
			where the system hangs or reboots and does not give the
			option for reading the tracing buffer or performing a
			ftrace_dump_on_oops.

			To turn off having tracepoints sent to printk,
			 echo 0 > /proc/sys/kernel/tracepoint_printk
			Note, echoing 1 into this file without the
			tracepoint_printk kernel cmdline option has no effect.

			** CAUTION **

			Having tracepoints sent to printk() and activating high
			frequency tracepoints such as irq or sched, can cause
			the system to live lock.

	traceoff_on_warning
			[FTRACE] enable this option to disable tracing when a
			warning is hit. This turns off "tracing_on". Tracing can
			be enabled again by echoing '1' into the "tracing_on"
			file located in /sys/kernel/debug/tracing/

			This option is useful, as it disables the trace before
			the WARNING dump is called, which prevents the trace to
			be filled with content caused by the warning output.

			This option can also be set at run time via the sysctl
			option:  kernel/traceoff_on_warning

	transparent_hugepage=
			[KNL]
			Format: [always|madvise|never]
			Can be used to control the default behavior of the system
			with respect to transparent hugepages.
			See Documentation/admin-guide/mm/transhuge.rst
			for more details.

	tsc=		Disable clocksource stability checks for TSC.
			Format: <string>
			[x86] reliable: mark tsc clocksource as reliable, this
			disables clocksource verification at runtime, as well
			as the stability checks done at bootup.	Used to enable
			high-resolution timer mode on older hardware, and in
			virtualized environment.
			[x86] noirqtime: Do not use TSC to do irq accounting.
			Used to run time disable IRQ_TIME_ACCOUNTING on any
			platforms where RDTSC is slow and this accounting
			can add overhead.
			[x86] unstable: mark the TSC clocksource as unstable, this
			marks the TSC unconditionally unstable at bootup and
			avoids any further wobbles once the TSC watchdog notices.
			[x86] nowatchdog: disable clocksource watchdog. Used
			in situations with strict latency requirements (where
			interruptions from clocksource watchdog are not
			acceptable).

	turbografx.map[2|3]=	[HW,JOY]
			TurboGraFX parallel port interface
			Format:
			<port#>,<js1>,<js2>,<js3>,<js4>,<js5>,<js6>,<js7>
			See also Documentation/input/devices/joystick-parport.rst

	udbg-immortal	[PPC] When debugging early kernel crashes that
			happen after console_init() and before a proper
			console driver takes over, this boot options might
			help "seeing" what's going on.

	uhash_entries=	[KNL,NET]
			Set number of hash buckets for UDP/UDP-Lite connections

	uhci-hcd.ignore_oc=
			[USB] Ignore overcurrent events (default N).
			Some badly-designed motherboards generate lots of
			bogus events, for ports that aren't wired to
			anything.  Set this parameter to avoid log spamming.
			Note that genuine overcurrent events won't be
			reported either.

	unknown_nmi_panic
			[X86] Cause panic on unknown NMI.

	usbcore.authorized_default=
			[USB] Default USB device authorization:
			(default -1 = authorized except for wireless USB,
			0 = not authorized, 1 = authorized, 2 = authorized
			if device connected to internal port)

	usbcore.autosuspend=
			[USB] The autosuspend time delay (in seconds) used
			for newly-detected USB devices (default 2).  This
			is the time required before an idle device will be
			autosuspended.  Devices for which the delay is set
			to a negative value won't be autosuspended at all.

	usbcore.usbfs_snoop=
			[USB] Set to log all usbfs traffic (default 0 = off).

	usbcore.usbfs_snoop_max=
			[USB] Maximum number of bytes to snoop in each URB
			(default = 65536).

	usbcore.blinkenlights=
			[USB] Set to cycle leds on hubs (default 0 = off).

	usbcore.old_scheme_first=
			[USB] Start with the old device initialization
			scheme,  applies only to low and full-speed devices
			 (default 0 = off).

	usbcore.usbfs_memory_mb=
			[USB] Memory limit (in MB) for buffers allocated by
			usbfs (default = 16, 0 = max = 2047).

	usbcore.use_both_schemes=
			[USB] Try the other device initialization scheme
			if the first one fails (default 1 = enabled).

	usbcore.initial_descriptor_timeout=
			[USB] Specifies timeout for the initial 64-byte
			USB_REQ_GET_DESCRIPTOR request in milliseconds
			(default 5000 = 5.0 seconds).

	usbcore.nousb	[USB] Disable the USB subsystem

	usbcore.quirks=
			[USB] A list of quirk entries to augment the built-in
			usb core quirk list. List entries are separated by
			commas. Each entry has the form
			VendorID:ProductID:Flags. The IDs are 4-digit hex
			numbers and Flags is a set of letters. Each letter
			will change the built-in quirk; setting it if it is
			clear and clearing it if it is set. The letters have
			the following meanings:
				a = USB_QUIRK_STRING_FETCH_255 (string
					descriptors must not be fetched using
					a 255-byte read);
				b = USB_QUIRK_RESET_RESUME (device can't resume
					correctly so reset it instead);
				c = USB_QUIRK_NO_SET_INTF (device can't handle
					Set-Interface requests);
				d = USB_QUIRK_CONFIG_INTF_STRINGS (device can't
					handle its Configuration or Interface
					strings);
				e = USB_QUIRK_RESET (device can't be reset
					(e.g morph devices), don't use reset);
				f = USB_QUIRK_HONOR_BNUMINTERFACES (device has
					more interface descriptions than the
					bNumInterfaces count, and can't handle
					talking to these interfaces);
				g = USB_QUIRK_DELAY_INIT (device needs a pause
					during initialization, after we read
					the device descriptor);
				h = USB_QUIRK_LINEAR_UFRAME_INTR_BINTERVAL (For
					high speed and super speed interrupt
					endpoints, the USB 2.0 and USB 3.0 spec
					require the interval in microframes (1
					microframe = 125 microseconds) to be
					calculated as interval = 2 ^
					(bInterval-1).
					Devices with this quirk report their
					bInterval as the result of this
					calculation instead of the exponent
					variable used in the calculation);
				i = USB_QUIRK_DEVICE_QUALIFIER (device can't
					handle device_qualifier descriptor
					requests);
				j = USB_QUIRK_IGNORE_REMOTE_WAKEUP (device
					generates spurious wakeup, ignore
					remote wakeup capability);
				k = USB_QUIRK_NO_LPM (device can't handle Link
					Power Management);
				l = USB_QUIRK_LINEAR_FRAME_INTR_BINTERVAL
					(Device reports its bInterval as linear
					frames instead of the USB 2.0
					calculation);
				m = USB_QUIRK_DISCONNECT_SUSPEND (Device needs
					to be disconnected before suspend to
					prevent spurious wakeup);
				n = USB_QUIRK_DELAY_CTRL_MSG (Device needs a
					pause after every control message);
				o = USB_QUIRK_HUB_SLOW_RESET (Hub needs extra
					delay after resetting its port);
			Example: quirks=0781:5580:bk,0a5c:5834:gij

	usbhid.mousepoll=
			[USBHID] The interval which mice are to be polled at.

	usbhid.jspoll=
			[USBHID] The interval which joysticks are to be polled at.

	usbhid.kbpoll=
			[USBHID] The interval which keyboards are to be polled at.

	usb-storage.delay_use=
			[UMS] The delay in seconds before a new device is
			scanned for Logical Units (default 1).

	usb-storage.quirks=
			[UMS] A list of quirks entries to supplement or
			override the built-in unusual_devs list.  List
			entries are separated by commas.  Each entry has
			the form VID:PID:Flags where VID and PID are Vendor
			and Product ID values (4-digit hex numbers) and
			Flags is a set of characters, each corresponding
			to a common usb-storage quirk flag as follows:
				a = SANE_SENSE (collect more than 18 bytes
					of sense data);
				b = BAD_SENSE (don't collect more than 18
					bytes of sense data);
				c = FIX_CAPACITY (decrease the reported
					device capacity by one sector);
				d = NO_READ_DISC_INFO (don't use
					READ_DISC_INFO command);
				e = NO_READ_CAPACITY_16 (don't use
					READ_CAPACITY_16 command);
				f = NO_REPORT_OPCODES (don't use report opcodes
					command, uas only);
				g = MAX_SECTORS_240 (don't transfer more than
					240 sectors at a time, uas only);
				h = CAPACITY_HEURISTICS (decrease the
					reported device capacity by one
					sector if the number is odd);
				i = IGNORE_DEVICE (don't bind to this
					device);
				j = NO_REPORT_LUNS (don't use report luns
					command, uas only);
				l = NOT_LOCKABLE (don't try to lock and
					unlock ejectable media);
				m = MAX_SECTORS_64 (don't transfer more
					than 64 sectors = 32 KB at a time);
				n = INITIAL_READ10 (force a retry of the
					initial READ(10) command);
				o = CAPACITY_OK (accept the capacity
					reported by the device);
				p = WRITE_CACHE (the device cache is ON
					by default);
				r = IGNORE_RESIDUE (the device reports
					bogus residue values);
				s = SINGLE_LUN (the device has only one
					Logical Unit);
				t = NO_ATA_1X (don't allow ATA(12) and ATA(16)
					commands, uas only);
				u = IGNORE_UAS (don't bind to the uas driver);
				w = NO_WP_DETECT (don't test whether the
					medium is write-protected).
				y = ALWAYS_SYNC (issue a SYNCHRONIZE_CACHE
					even if the device claims no cache)
			Example: quirks=0419:aaf5:rl,0421:0433:rc

	user_debug=	[KNL,ARM]
			Format: <int>
			See arch/arm/Kconfig.debug help text.
				 1 - undefined instruction events
				 2 - system calls
				 4 - invalid data aborts
				 8 - SIGSEGV faults
				16 - SIGBUS faults
			Example: user_debug=31

	userpte=
			[X86] Flags controlling user PTE allocations.

				nohigh = do not allocate PTE pages in
					HIGHMEM regardless of setting
					of CONFIG_HIGHPTE.

	vdso=		[X86,SH]
			On X86_32, this is an alias for vdso32=.  Otherwise:

			vdso=1: enable VDSO (the default)
			vdso=0: disable VDSO mapping

	vdso32=		[X86] Control the 32-bit vDSO
			vdso32=1: enable 32-bit VDSO
			vdso32=0 or vdso32=2: disable 32-bit VDSO

			See the help text for CONFIG_COMPAT_VDSO for more
			details.  If CONFIG_COMPAT_VDSO is set, the default is
			vdso32=0; otherwise, the default is vdso32=1.

			For compatibility with older kernels, vdso32=2 is an
			alias for vdso32=0.

			Try vdso32=0 if you encounter an error that says:
			dl_main: Assertion `(void *) ph->p_vaddr == _rtld_local._dl_sysinfo_dso' failed!

	vector=		[IA-64,SMP]
			vector=percpu: enable percpu vector domain

	video=		[FB] Frame buffer configuration
			See Documentation/fb/modedb.txt.

	video.brightness_switch_enabled= [0,1]
			If set to 1, on receiving an ACPI notify event
			generated by hotkey, video driver will adjust brightness
			level and then send out the event to user space through
			the allocated input device; If set to 0, video driver
			will only send out the event without touching backlight
			brightness level.
			default: 1

	virtio_mmio.device=
			[VMMIO] Memory mapped virtio (platform) device.

				<size>@<baseaddr>:<irq>[:<id>]
			where:
				<size>     := size (can use standard suffixes
						like K, M and G)
				<baseaddr> := physical base address
				<irq>      := interrupt number (as passed to
						request_irq())
				<id>       := (optional) platform device id
			example:
				virtio_mmio.device=1K@0x100b0000:48:7

			Can be used multiple times for multiple devices.

	vga=		[BOOT,X86-32] Select a particular video mode
			See Documentation/x86/boot.txt and
			Documentation/svga.txt.
			Use vga=ask for menu.
			This is actually a boot loader parameter; the value is
			passed to the kernel using a special protocol.

	vm_debug[=options]	[KNL] Available with CONFIG_DEBUG_VM=y.
			May slow down system boot speed, especially when
			enabled on systems with a large amount of memory.
			All options are enabled by default, and this
			interface is meant to allow for selectively
			enabling or disabling specific virtual memory
			debugging features.

			Available options are:
			  P	Enable page structure init time poisoning
			  -	Disable all of the above options

	vmalloc=nn[KMG]	[KNL,BOOT] Forces the vmalloc area to have an exact
			size of <nn>. This can be used to increase the
			minimum size (128MB on x86). It can also be used to
			decrease the size and leave more room for directly
			mapped kernel RAM.

	vmcp_cma=nn[MG]	[KNL,S390]
			Sets the memory size reserved for contiguous memory
			allocations for the vmcp device driver.

	vmhalt=		[KNL,S390] Perform z/VM CP command after system halt.
			Format: <command>

	vmpanic=	[KNL,S390] Perform z/VM CP command after kernel panic.
			Format: <command>

	vmpoff=		[KNL,S390] Perform z/VM CP command after power off.
			Format: <command>

	vsyscall=	[X86-64]
			Controls the behavior of vsyscalls (i.e. calls to
			fixed addresses of 0xffffffffff600x00 from legacy
			code).  Most statically-linked binaries and older
			versions of glibc use these calls.  Because these
			functions are at fixed addresses, they make nice
			targets for exploits that can control RIP.

			emulate     [default] Vsyscalls turn into traps and are
			            emulated reasonably safely.

			native      Vsyscalls are native syscall instructions.
			            This is a little bit faster than trapping
			            and makes a few dynamic recompilers work
			            better than they would in emulation mode.
			            It also makes exploits much easier to write.

			none        Vsyscalls don't work at all.  This makes
			            them quite hard to use for exploits but
			            might break your system.

	vt.color=	[VT] Default text color.
			Format: 0xYX, X = foreground, Y = background.
			Default: 0x07 = light gray on black.

	vt.cur_default=	[VT] Default cursor shape.
			Format: 0xCCBBAA, where AA, BB, and CC are the same as
			the parameters of the <Esc>[?A;B;Cc escape sequence;
			see VGA-softcursor.txt. Default: 2 = underline.

	vt.default_blu=	[VT]
			Format: <blue0>,<blue1>,<blue2>,...,<blue15>
			Change the default blue palette of the console.
			This is a 16-member array composed of values
			ranging from 0-255.

	vt.default_grn=	[VT]
			Format: <green0>,<green1>,<green2>,...,<green15>
			Change the default green palette of the console.
			This is a 16-member array composed of values
			ranging from 0-255.

	vt.default_red=	[VT]
			Format: <red0>,<red1>,<red2>,...,<red15>
			Change the default red palette of the console.
			This is a 16-member array composed of values
			ranging from 0-255.

	vt.default_utf8=
			[VT]
			Format=<0|1>
			Set system-wide default UTF-8 mode for all tty's.
			Default is 1, i.e. UTF-8 mode is enabled for all
			newly opened terminals.

	vt.global_cursor_default=
			[VT]
			Format=<-1|0|1>
			Set system-wide default for whether a cursor
			is shown on new VTs. Default is -1,
			i.e. cursors will be created by default unless
			overridden by individual drivers. 0 will hide
			cursors, 1 will display them.

	vt.italic=	[VT] Default color for italic text; 0-15.
			Default: 2 = green.

	vt.underline=	[VT] Default color for underlined text; 0-15.
			Default: 3 = cyan.

	watchdog timers	[HW,WDT] For information on watchdog timers,
			see Documentation/watchdog/watchdog-parameters.txt
			or other driver-specific files in the
			Documentation/watchdog/ directory.

	watchdog_thresh=
			[KNL]
			Set the hard lockup detector stall duration
			threshold in seconds. The soft lockup detector
			threshold is set to twice the value. A value of 0
			disables both lockup detectors. Default is 10
			seconds.

	workqueue.watchdog_thresh=
			If CONFIG_WQ_WATCHDOG is configured, workqueue can
			warn stall conditions and dump internal state to
			help debugging.  0 disables workqueue stall
			detection; otherwise, it's the stall threshold
			duration in seconds.  The default value is 30 and
			it can be updated at runtime by writing to the
			corresponding sysfs file.

	workqueue.disable_numa
			By default, all work items queued to unbound
			workqueues are affine to the NUMA nodes they're
			issued on, which results in better behavior in
			general.  If NUMA affinity needs to be disabled for
			whatever reason, this option can be used.  Note
			that this also can be controlled per-workqueue for
			workqueues visible under /sys/bus/workqueue/.

	workqueue.power_efficient
			Per-cpu workqueues are generally preferred because
			they show better performance thanks to cache
			locality; unfortunately, per-cpu workqueues tend to
			be more power hungry than unbound workqueues.

			Enabling this makes the per-cpu workqueues which
			were observed to contribute significantly to power
			consumption unbound, leading to measurably lower
			power usage at the cost of small performance
			overhead.

			The default value of this parameter is determined by
			the config option CONFIG_WQ_POWER_EFFICIENT_DEFAULT.

	workqueue.debug_force_rr_cpu
			Workqueue used to implicitly guarantee that work
			items queued without explicit CPU specified are put
			on the local CPU.  This guarantee is no longer true
			and while local CPU is still preferred work items
			may be put on foreign CPUs.  This debug option
			forces round-robin CPU selection to flush out
			usages which depend on the now broken guarantee.
			When enabled, memory and cache locality will be
			impacted.

	x2apic_phys	[X86-64,APIC] Use x2apic physical mode instead of
			default x2apic cluster mode on platforms
			supporting x2apic.

	x86_intel_mid_timer= [X86-32,APBT]
			Choose timer option for x86 Intel MID platform.
			Two valid options are apbt timer only and lapic timer
			plus one apbt timer for broadcast timer.
			x86_intel_mid_timer=apbt_only | lapic_and_apbt

	xen_512gb_limit		[KNL,X86-64,XEN]
			Restricts the kernel running paravirtualized under Xen
			to use only up to 512 GB of RAM. The reason to do so is
			crash analysis tools and Xen tools for doing domain
			save/restore/migration must be enabled to handle larger
			domains.

	xen_emul_unplug=		[HW,X86,XEN]
			Unplug Xen emulated devices
			Format: [unplug0,][unplug1]
			ide-disks -- unplug primary master IDE devices
			aux-ide-disks -- unplug non-primary-master IDE devices
			nics -- unplug network devices
			all -- unplug all emulated devices (NICs and IDE disks)
			unnecessary -- unplugging emulated devices is
				unnecessary even if the host did not respond to
				the unplug protocol
			never -- do not unplug even if version check succeeds

	xen_nopvspin	[X86,XEN]
			Disables the ticketlock slowpath using Xen PV
			optimizations.

	xen_nopv	[X86]
			Disables the PV optimizations forcing the HVM guest to
			run as generic HVM guest with no PV drivers.

	xen_scrub_pages=	[XEN]
			Boolean option to control scrubbing pages before giving them back
			to Xen, for use by other domains. Can be also changed at runtime
			with /sys/devices/system/xen_memory/xen_memory0/scrub_pages.
			Default value controlled with CONFIG_XEN_SCRUB_PAGES_DEFAULT.

	xen_timer_slop=	[X86-64,XEN]
			Set the timer slop (in nanoseconds) for the virtual Xen
			timers (default is 100000). This adjusts the minimum
			delta of virtualized Xen timers, where lower values
			improve timer resolution at the expense of processing
			more timer interrupts.

	xirc2ps_cs=	[NET,PCMCIA]
			Format:
			<irq>,<irq_mask>,<io>,<full_duplex>,<do_sound>,<lockup_hack>[,<irq2>[,<irq3>[,<irq4>]]]

	xhci-hcd.quirks		[USB,KNL]
			A hex value specifying bitmask with supplemental xhci
			host controller quirks. Meaning of each bit can be
			consulted in header drivers/usb/host/xhci.h.<|MERGE_RESOLUTION|>--- conflicted
+++ resolved
@@ -2940,17 +2940,10 @@
 			check bypass). With this option data leaks are possible
 			in the system.
 
-<<<<<<< HEAD
-	nospectre_v2	[X86,PPC_FSL_BOOK3E] Disable all mitigations for the Spectre variant 2
-			(indirect branch prediction) vulnerability. System may
-			allow data leaks with this option, which is equivalent
-			to spectre_v2=off.
-=======
 	nospectre_v2	[X86,PPC_FSL_BOOK3E,ARM64] Disable all mitigations for
 			the Spectre variant 2 (indirect branch prediction)
 			vulnerability. System may allow data leaks with this
 			option.
->>>>>>> 0ecfebd2
 
 	nospec_store_bypass_disable
 			[HW] Disable all mitigations for the Speculative Store Bypass vulnerability
@@ -3219,10 +3212,7 @@
 			bit 2: print timer info
 			bit 3: print locks info if CONFIG_LOCKDEP is on
 			bit 4: print ftrace buffer
-<<<<<<< HEAD
-=======
 			bit 5: print all printk messages in buffer
->>>>>>> 0ecfebd2
 
 	panic_on_warn	panic() instead of WARN().  Useful to cause kdump
 			on a WARN().
