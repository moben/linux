// SPDX-License-Identifier: GPL-2.0+
/* * CAAM control-plane driver backend
 * Controller-level driver, kernel property detection, initialization
 *
 * Copyright 2008-2012 Freescale Semiconductor, Inc.
 * Copyright 2018 NXP
 */

#include <linux/device.h>
#include <linux/of_address.h>
#include <linux/of_irq.h>
#include <linux/sys_soc.h>

#include "compat.h"
#include "regs.h"
#include "intern.h"
#include "jr.h"
#include "desc_constr.h"
#include "ctrl.h"

bool caam_dpaa2;
EXPORT_SYMBOL(caam_dpaa2);

#ifdef CONFIG_CAAM_QI
#include "qi.h"
#endif

/*
 * i.MX targets tend to have clock control subsystems that can
 * enable/disable clocking to our device.
 */
static inline struct clk *caam_drv_identify_clk(struct device *dev,
						char *clk_name)
{
	return caam_imx ? devm_clk_get(dev, clk_name) : NULL;
}

/*
 * Descriptor to instantiate RNG State Handle 0 in normal mode and
 * load the JDKEK, TDKEK and TDSK registers
 */
static void build_instantiation_desc(u32 *desc, int handle, int do_sk)
{
	u32 *jump_cmd, op_flags;

	init_job_desc(desc, 0);

	op_flags = OP_TYPE_CLASS1_ALG | OP_ALG_ALGSEL_RNG |
			(handle << OP_ALG_AAI_SHIFT) | OP_ALG_AS_INIT;

	/* INIT RNG in non-test mode */
	append_operation(desc, op_flags);

	if (!handle && do_sk) {
		/*
		 * For SH0, Secure Keys must be generated as well
		 */

		/* wait for done */
		jump_cmd = append_jump(desc, JUMP_CLASS_CLASS1);
		set_jump_tgt_here(desc, jump_cmd);

		/*
		 * load 1 to clear written reg:
		 * resets the done interrrupt and returns the RNG to idle.
		 */
		append_load_imm_u32(desc, 1, LDST_SRCDST_WORD_CLRW);

		/* Initialize State Handle  */
		append_operation(desc, OP_TYPE_CLASS1_ALG | OP_ALG_ALGSEL_RNG |
				 OP_ALG_AAI_RNG4_SK);
	}

	append_jump(desc, JUMP_CLASS_CLASS1 | JUMP_TYPE_HALT);
}

/* Descriptor for deinstantiation of State Handle 0 of the RNG block. */
static void build_deinstantiation_desc(u32 *desc, int handle)
{
	init_job_desc(desc, 0);

	/* Uninstantiate State Handle 0 */
	append_operation(desc, OP_TYPE_CLASS1_ALG | OP_ALG_ALGSEL_RNG |
			 (handle << OP_ALG_AAI_SHIFT) | OP_ALG_AS_INITFINAL);

	append_jump(desc, JUMP_CLASS_CLASS1 | JUMP_TYPE_HALT);
}

/*
 * run_descriptor_deco0 - runs a descriptor on DECO0, under direct control of
 *			  the software (no JR/QI used).
 * @ctrldev - pointer to device
 * @status - descriptor status, after being run
 *
 * Return: - 0 if no error occurred
 *	   - -ENODEV if the DECO couldn't be acquired
 *	   - -EAGAIN if an error occurred while executing the descriptor
 */
static inline int run_descriptor_deco0(struct device *ctrldev, u32 *desc,
					u32 *status)
{
	struct caam_drv_private *ctrlpriv = dev_get_drvdata(ctrldev);
	struct caam_ctrl __iomem *ctrl = ctrlpriv->ctrl;
	struct caam_deco __iomem *deco = ctrlpriv->deco;
	unsigned int timeout = 100000;
	u32 deco_dbg_reg, deco_state, flags;
	int i;


	if (ctrlpriv->virt_en == 1) {
		clrsetbits_32(&ctrl->deco_rsr, 0, DECORSR_JR0);

		while (!(rd_reg32(&ctrl->deco_rsr) & DECORSR_VALID) &&
		       --timeout)
			cpu_relax();

		timeout = 100000;
	}

	clrsetbits_32(&ctrl->deco_rq, 0, DECORR_RQD0ENABLE);

	while (!(rd_reg32(&ctrl->deco_rq) & DECORR_DEN0) &&
								 --timeout)
		cpu_relax();

	if (!timeout) {
		dev_err(ctrldev, "failed to acquire DECO 0\n");
		clrsetbits_32(&ctrl->deco_rq, DECORR_RQD0ENABLE, 0);
		return -ENODEV;
	}

	for (i = 0; i < desc_len(desc); i++)
		wr_reg32(&deco->descbuf[i], caam32_to_cpu(*(desc + i)));

	flags = DECO_JQCR_WHL;
	/*
	 * If the descriptor length is longer than 4 words, then the
	 * FOUR bit in JRCTRL register must be set.
	 */
	if (desc_len(desc) >= 4)
		flags |= DECO_JQCR_FOUR;

	/* Instruct the DECO to execute it */
	clrsetbits_32(&deco->jr_ctl_hi, 0, flags);

	timeout = 10000000;
	do {
		deco_dbg_reg = rd_reg32(&deco->desc_dbg);

		if (ctrlpriv->era < 10)
			deco_state = (deco_dbg_reg & DESC_DBG_DECO_STAT_MASK) >>
				     DESC_DBG_DECO_STAT_SHIFT;
		else
			deco_state = (rd_reg32(&deco->dbg_exec) &
				      DESC_DER_DECO_STAT_MASK) >>
				     DESC_DER_DECO_STAT_SHIFT;

		/*
		 * If an error occured in the descriptor, then
		 * the DECO status field will be set to 0x0D
		 */
		if (deco_state == DECO_STAT_HOST_ERR)
			break;

		cpu_relax();
	} while ((deco_dbg_reg & DESC_DBG_DECO_STAT_VALID) && --timeout);

	*status = rd_reg32(&deco->op_status_hi) &
		  DECO_OP_STATUS_HI_ERR_MASK;

	if (ctrlpriv->virt_en == 1)
		clrsetbits_32(&ctrl->deco_rsr, DECORSR_JR0, 0);

	/* Mark the DECO as free */
	clrsetbits_32(&ctrl->deco_rq, DECORR_RQD0ENABLE, 0);

	if (!timeout)
		return -EAGAIN;

	return 0;
}

/*
 * instantiate_rng - builds and executes a descriptor on DECO0,
 *		     which initializes the RNG block.
 * @ctrldev - pointer to device
 * @state_handle_mask - bitmask containing the instantiation status
 *			for the RNG4 state handles which exist in
 *			the RNG4 block: 1 if it's been instantiated
 *			by an external entry, 0 otherwise.
 * @gen_sk  - generate data to be loaded into the JDKEK, TDKEK and TDSK;
 *	      Caution: this can be done only once; if the keys need to be
 *	      regenerated, a POR is required
 *
 * Return: - 0 if no error occurred
 *	   - -ENOMEM if there isn't enough memory to allocate the descriptor
 *	   - -ENODEV if DECO0 couldn't be acquired
 *	   - -EAGAIN if an error occurred when executing the descriptor
 *	      f.i. there was a RNG hardware error due to not "good enough"
 *	      entropy being aquired.
 */
static int instantiate_rng(struct device *ctrldev, int state_handle_mask,
			   int gen_sk)
{
	struct caam_drv_private *ctrlpriv = dev_get_drvdata(ctrldev);
	struct caam_ctrl __iomem *ctrl;
	u32 *desc, status = 0, rdsta_val;
	int ret = 0, sh_idx;

	ctrl = (struct caam_ctrl __iomem *)ctrlpriv->ctrl;
	desc = kmalloc(CAAM_CMD_SZ * 7, GFP_KERNEL);
	if (!desc)
		return -ENOMEM;

	for (sh_idx = 0; sh_idx < RNG4_MAX_HANDLES; sh_idx++) {
		/*
		 * If the corresponding bit is set, this state handle
		 * was initialized by somebody else, so it's left alone.
		 */
		if ((1 << sh_idx) & state_handle_mask)
			continue;

		/* Create the descriptor for instantiating RNG State Handle */
		build_instantiation_desc(desc, sh_idx, gen_sk);

		/* Try to run it through DECO0 */
		ret = run_descriptor_deco0(ctrldev, desc, &status);

		/*
		 * If ret is not 0, or descriptor status is not 0, then
		 * something went wrong. No need to try the next state
		 * handle (if available), bail out here.
		 * Also, if for some reason, the State Handle didn't get
		 * instantiated although the descriptor has finished
		 * without any error (HW optimizations for later
		 * CAAM eras), then try again.
		 */
		if (ret)
			break;

		rdsta_val = rd_reg32(&ctrl->r4tst[0].rdsta) & RDSTA_IFMASK;
		if ((status && status != JRSTA_SSRC_JUMP_HALT_CC) ||
		    !(rdsta_val & (1 << sh_idx))) {
			ret = -EAGAIN;
			break;
		}

		dev_info(ctrldev, "Instantiated RNG4 SH%d\n", sh_idx);
		/* Clear the contents before recreating the descriptor */
		memset(desc, 0x00, CAAM_CMD_SZ * 7);
	}

	kfree(desc);

	return ret;
}

/*
 * deinstantiate_rng - builds and executes a descriptor on DECO0,
 *		       which deinitializes the RNG block.
 * @ctrldev - pointer to device
 * @state_handle_mask - bitmask containing the instantiation status
 *			for the RNG4 state handles which exist in
 *			the RNG4 block: 1 if it's been instantiated
 *
 * Return: - 0 if no error occurred
 *	   - -ENOMEM if there isn't enough memory to allocate the descriptor
 *	   - -ENODEV if DECO0 couldn't be acquired
 *	   - -EAGAIN if an error occurred when executing the descriptor
 */
static int deinstantiate_rng(struct device *ctrldev, int state_handle_mask)
{
	u32 *desc, status;
	int sh_idx, ret = 0;

	desc = kmalloc(CAAM_CMD_SZ * 3, GFP_KERNEL);
	if (!desc)
		return -ENOMEM;

	for (sh_idx = 0; sh_idx < RNG4_MAX_HANDLES; sh_idx++) {
		/*
		 * If the corresponding bit is set, then it means the state
		 * handle was initialized by us, and thus it needs to be
		 * deinitialized as well
		 */
		if ((1 << sh_idx) & state_handle_mask) {
			/*
			 * Create the descriptor for deinstantating this state
			 * handle
			 */
			build_deinstantiation_desc(desc, sh_idx);

			/* Try to run it through DECO0 */
			ret = run_descriptor_deco0(ctrldev, desc, &status);

			if (ret ||
			    (status && status != JRSTA_SSRC_JUMP_HALT_CC)) {
				dev_err(ctrldev,
					"Failed to deinstantiate RNG4 SH%d\n",
					sh_idx);
				break;
			}
			dev_info(ctrldev, "Deinstantiated RNG4 SH%d\n", sh_idx);
		}
	}

	kfree(desc);

	return ret;
}

static int caam_remove(struct platform_device *pdev)
{
	struct device *ctrldev;
	struct caam_drv_private *ctrlpriv;
	struct caam_ctrl __iomem *ctrl;

	ctrldev = &pdev->dev;
	ctrlpriv = dev_get_drvdata(ctrldev);
	ctrl = (struct caam_ctrl __iomem *)ctrlpriv->ctrl;

	/* Remove platform devices under the crypto node */
	of_platform_depopulate(ctrldev);

#ifdef CONFIG_CAAM_QI
	if (ctrlpriv->qidev)
		caam_qi_shutdown(ctrlpriv->qidev);
#endif

	/*
	 * De-initialize RNG state handles initialized by this driver.
	 * In case of SoCs with Management Complex, RNG is managed by MC f/w.
	 */
	if (!ctrlpriv->mc_en && ctrlpriv->rng4_sh_init)
		deinstantiate_rng(ctrldev, ctrlpriv->rng4_sh_init);

	/* Shut down debug views */
#ifdef CONFIG_DEBUG_FS
	debugfs_remove_recursive(ctrlpriv->dfs_root);
#endif

	/* Unmap controller region */
	iounmap(ctrl);

	/* shut clocks off before finalizing shutdown */
	clk_disable_unprepare(ctrlpriv->caam_ipg);
	if (ctrlpriv->caam_mem)
		clk_disable_unprepare(ctrlpriv->caam_mem);
	clk_disable_unprepare(ctrlpriv->caam_aclk);
	if (ctrlpriv->caam_emi_slow)
		clk_disable_unprepare(ctrlpriv->caam_emi_slow);
	return 0;
}

/*
 * kick_trng - sets the various parameters for enabling the initialization
 *	       of the RNG4 block in CAAM
 * @pdev - pointer to the platform device
 * @ent_delay - Defines the length (in system clocks) of each entropy sample.
 */
static void kick_trng(struct platform_device *pdev, int ent_delay)
{
	struct device *ctrldev = &pdev->dev;
	struct caam_drv_private *ctrlpriv = dev_get_drvdata(ctrldev);
	struct caam_ctrl __iomem *ctrl;
	struct rng4tst __iomem *r4tst;
	u32 val;

	ctrl = (struct caam_ctrl __iomem *)ctrlpriv->ctrl;
	r4tst = &ctrl->r4tst[0];

	/* put RNG4 into program mode */
	clrsetbits_32(&r4tst->rtmctl, 0, RTMCTL_PRGM);

	/*
	 * Performance-wise, it does not make sense to
	 * set the delay to a value that is lower
	 * than the last one that worked (i.e. the state handles
	 * were instantiated properly. Thus, instead of wasting
	 * time trying to set the values controlling the sample
	 * frequency, the function simply returns.
	 */
	val = (rd_reg32(&r4tst->rtsdctl) & RTSDCTL_ENT_DLY_MASK)
	      >> RTSDCTL_ENT_DLY_SHIFT;
	if (ent_delay <= val)
		goto start_rng;

	val = rd_reg32(&r4tst->rtsdctl);
	val = (val & ~RTSDCTL_ENT_DLY_MASK) |
	      (ent_delay << RTSDCTL_ENT_DLY_SHIFT);
	wr_reg32(&r4tst->rtsdctl, val);
	/* min. freq. count, equal to 1/4 of the entropy sample length */
	wr_reg32(&r4tst->rtfrqmin, ent_delay >> 2);
	/* disable maximum frequency count */
	wr_reg32(&r4tst->rtfrqmax, RTFRQMAX_DISABLE);
	/* read the control register */
	val = rd_reg32(&r4tst->rtmctl);
start_rng:
	/*
	 * select raw sampling in both entropy shifter
	 * and statistical checker; ; put RNG4 into run mode
	 */
	clrsetbits_32(&r4tst->rtmctl, RTMCTL_PRGM, RTMCTL_SAMP_MODE_RAW_ES_SC);
}

static int caam_get_era_from_hw(struct caam_ctrl __iomem *ctrl)
{
	static const struct {
		u16 ip_id;
		u8 maj_rev;
		u8 era;
	} id[] = {
		{0x0A10, 1, 1},
		{0x0A10, 2, 2},
		{0x0A12, 1, 3},
		{0x0A14, 1, 3},
		{0x0A14, 2, 4},
		{0x0A16, 1, 4},
		{0x0A10, 3, 4},
		{0x0A11, 1, 4},
		{0x0A18, 1, 4},
		{0x0A11, 2, 5},
		{0x0A12, 2, 5},
		{0x0A13, 1, 5},
		{0x0A1C, 1, 5}
	};
	u32 ccbvid, id_ms;
	u8 maj_rev, era;
	u16 ip_id;
	int i;

	ccbvid = rd_reg32(&ctrl->perfmon.ccb_id);
	era = (ccbvid & CCBVID_ERA_MASK) >> CCBVID_ERA_SHIFT;
	if (era)	/* This is '0' prior to CAAM ERA-6 */
		return era;

	id_ms = rd_reg32(&ctrl->perfmon.caam_id_ms);
	ip_id = (id_ms & SECVID_MS_IPID_MASK) >> SECVID_MS_IPID_SHIFT;
	maj_rev = (id_ms & SECVID_MS_MAJ_REV_MASK) >> SECVID_MS_MAJ_REV_SHIFT;

	for (i = 0; i < ARRAY_SIZE(id); i++)
		if (id[i].ip_id == ip_id && id[i].maj_rev == maj_rev)
			return id[i].era;

	return -ENOTSUPP;
}

/**
 * caam_get_era() - Return the ERA of the SEC on SoC, based
 * on "sec-era" optional property in the DTS. This property is updated
 * by u-boot.
 * In case this property is not passed an attempt to retrieve the CAAM
 * era via register reads will be made.
 **/
static int caam_get_era(struct caam_ctrl __iomem *ctrl)
{
	struct device_node *caam_node;
	int ret;
	u32 prop;

	caam_node = of_find_compatible_node(NULL, NULL, "fsl,sec-v4.0");
	ret = of_property_read_u32(caam_node, "fsl,sec-era", &prop);
	of_node_put(caam_node);

	if (!ret)
		return prop;
	else
		return caam_get_era_from_hw(ctrl);
}

/*
<<<<<<< HEAD
 * ERRATA: imx6 devices (imx6D, imx6Q, imx6DL, imx6S, imx6DP and imx6DQ)
=======
 * ERRATA: imx6 devices (imx6D, imx6Q, imx6DL, imx6S, imx6DP and imx6QP)
>>>>>>> 4b972a01
 * have an issue wherein AXI bus transactions may not occur in the correct
 * order. This isn't a problem running single descriptors, but can be if
 * running multiple concurrent descriptors. Reworking the driver to throttle
 * to single requests is impractical, thus the workaround is to limit the AXI
 * pipeline to a depth of 1 (from it's default of 4) to preclude this situation
 * from occurring.
 */
static void handle_imx6_err005766(u32 *mcr)
{
	if (of_machine_is_compatible("fsl,imx6q") ||
	    of_machine_is_compatible("fsl,imx6dl") ||
	    of_machine_is_compatible("fsl,imx6qp"))
		clrsetbits_32(mcr, MCFGR_AXIPIPE_MASK,
			      1 << MCFGR_AXIPIPE_SHIFT);
}

static const struct of_device_id caam_match[] = {
	{
		.compatible = "fsl,sec-v4.0",
	},
	{
		.compatible = "fsl,sec4.0",
	},
	{},
};
MODULE_DEVICE_TABLE(of, caam_match);

/* Probe routine for CAAM top (controller) level */
static int caam_probe(struct platform_device *pdev)
{
	int ret, ring, gen_sk, ent_delay = RTSDCTL_ENT_DLY_MIN;
	u64 caam_id;
	static const struct soc_device_attribute imx_soc[] = {
		{.family = "Freescale i.MX"},
		{},
	};
	struct device *dev;
	struct device_node *nprop, *np;
	struct caam_ctrl __iomem *ctrl;
	struct caam_drv_private *ctrlpriv;
	struct clk *clk;
#ifdef CONFIG_DEBUG_FS
	struct caam_perfmon *perfmon;
#endif
	u32 scfgr, comp_params;
	u8 rng_vid;
	int pg_size;
	int BLOCK_OFFSET = 0;

	ctrlpriv = devm_kzalloc(&pdev->dev, sizeof(*ctrlpriv), GFP_KERNEL);
	if (!ctrlpriv)
		return -ENOMEM;

	dev = &pdev->dev;
	dev_set_drvdata(dev, ctrlpriv);
	nprop = pdev->dev.of_node;

	caam_imx = (bool)soc_device_match(imx_soc);

	/* Enable clocking */
	clk = caam_drv_identify_clk(&pdev->dev, "ipg");
	if (IS_ERR(clk)) {
		ret = PTR_ERR(clk);
		dev_err(&pdev->dev,
			"can't identify CAAM ipg clk: %d\n", ret);
		return ret;
	}
	ctrlpriv->caam_ipg = clk;

	if (!of_machine_is_compatible("fsl,imx7d") &&
	    !of_machine_is_compatible("fsl,imx7s")) {
		clk = caam_drv_identify_clk(&pdev->dev, "mem");
		if (IS_ERR(clk)) {
			ret = PTR_ERR(clk);
			dev_err(&pdev->dev,
				"can't identify CAAM mem clk: %d\n", ret);
			return ret;
		}
		ctrlpriv->caam_mem = clk;
	}

	clk = caam_drv_identify_clk(&pdev->dev, "aclk");
	if (IS_ERR(clk)) {
		ret = PTR_ERR(clk);
		dev_err(&pdev->dev,
			"can't identify CAAM aclk clk: %d\n", ret);
		return ret;
	}
	ctrlpriv->caam_aclk = clk;

	if (!of_machine_is_compatible("fsl,imx6ul") &&
	    !of_machine_is_compatible("fsl,imx7d") &&
	    !of_machine_is_compatible("fsl,imx7s")) {
		clk = caam_drv_identify_clk(&pdev->dev, "emi_slow");
		if (IS_ERR(clk)) {
			ret = PTR_ERR(clk);
			dev_err(&pdev->dev,
				"can't identify CAAM emi_slow clk: %d\n", ret);
			return ret;
		}
		ctrlpriv->caam_emi_slow = clk;
	}

	ret = clk_prepare_enable(ctrlpriv->caam_ipg);
	if (ret < 0) {
		dev_err(&pdev->dev, "can't enable CAAM ipg clock: %d\n", ret);
		return ret;
	}

	if (ctrlpriv->caam_mem) {
		ret = clk_prepare_enable(ctrlpriv->caam_mem);
		if (ret < 0) {
			dev_err(&pdev->dev, "can't enable CAAM secure mem clock: %d\n",
				ret);
			goto disable_caam_ipg;
		}
	}

	ret = clk_prepare_enable(ctrlpriv->caam_aclk);
	if (ret < 0) {
		dev_err(&pdev->dev, "can't enable CAAM aclk clock: %d\n", ret);
		goto disable_caam_mem;
	}

	if (ctrlpriv->caam_emi_slow) {
		ret = clk_prepare_enable(ctrlpriv->caam_emi_slow);
		if (ret < 0) {
			dev_err(&pdev->dev, "can't enable CAAM emi slow clock: %d\n",
				ret);
			goto disable_caam_aclk;
		}
	}

	/* Get configuration properties from device tree */
	/* First, get register page */
	ctrl = of_iomap(nprop, 0);
	if (ctrl == NULL) {
		dev_err(dev, "caam: of_iomap() failed\n");
		ret = -ENOMEM;
		goto disable_caam_emi_slow;
	}

	caam_little_end = !(bool)(rd_reg32(&ctrl->perfmon.status) &
				  (CSTA_PLEND | CSTA_ALT_PLEND));

	/* Finding the page size for using the CTPR_MS register */
	comp_params = rd_reg32(&ctrl->perfmon.comp_parms_ms);
	pg_size = (comp_params & CTPR_MS_PG_SZ_MASK) >> CTPR_MS_PG_SZ_SHIFT;

	/* Allocating the BLOCK_OFFSET based on the supported page size on
	 * the platform
	 */
	if (pg_size == 0)
		BLOCK_OFFSET = PG_SIZE_4K;
	else
		BLOCK_OFFSET = PG_SIZE_64K;

	ctrlpriv->ctrl = (struct caam_ctrl __iomem __force *)ctrl;
	ctrlpriv->assure = (struct caam_assurance __iomem __force *)
			   ((__force uint8_t *)ctrl +
			    BLOCK_OFFSET * ASSURE_BLOCK_NUMBER
			   );
	ctrlpriv->deco = (struct caam_deco __iomem __force *)
			 ((__force uint8_t *)ctrl +
			 BLOCK_OFFSET * DECO_BLOCK_NUMBER
			 );

	/* Get the IRQ of the controller (for security violations only) */
	ctrlpriv->secvio_irq = irq_of_parse_and_map(nprop, 0);

	/*
	 * Enable DECO watchdogs and, if this is a PHYS_ADDR_T_64BIT kernel,
	 * long pointers in master configuration register.
	 * In case of SoCs with Management Complex, MC f/w performs
	 * the configuration.
	 */
	caam_dpaa2 = !!(comp_params & CTPR_MS_DPAA2);
	np = of_find_compatible_node(NULL, NULL, "fsl,qoriq-mc");
	ctrlpriv->mc_en = !!np;
	of_node_put(np);

	if (!ctrlpriv->mc_en)
		clrsetbits_32(&ctrl->mcr, MCFGR_AWCACHE_MASK | MCFGR_LONG_PTR,
			      MCFGR_AWCACHE_CACH | MCFGR_AWCACHE_BUFF |
			      MCFGR_WDENABLE | MCFGR_LARGE_BURST |
			      (sizeof(dma_addr_t) == sizeof(u64) ?
			       MCFGR_LONG_PTR : 0));

	handle_imx6_err005766(&ctrl->mcr);

	/*
	 *  Read the Compile Time paramters and SCFGR to determine
	 * if Virtualization is enabled for this platform
	 */
	scfgr = rd_reg32(&ctrl->scfgr);

	ctrlpriv->virt_en = 0;
	if (comp_params & CTPR_MS_VIRT_EN_INCL) {
		/* VIRT_EN_INCL = 1 & VIRT_EN_POR = 1 or
		 * VIRT_EN_INCL = 1 & VIRT_EN_POR = 0 & SCFGR_VIRT_EN = 1
		 */
		if ((comp_params & CTPR_MS_VIRT_EN_POR) ||
		    (!(comp_params & CTPR_MS_VIRT_EN_POR) &&
		       (scfgr & SCFGR_VIRT_EN)))
				ctrlpriv->virt_en = 1;
	} else {
		/* VIRT_EN_INCL = 0 && VIRT_EN_POR_VALUE = 1 */
		if (comp_params & CTPR_MS_VIRT_EN_POR)
				ctrlpriv->virt_en = 1;
	}

	if (ctrlpriv->virt_en == 1)
		clrsetbits_32(&ctrl->jrstart, 0, JRSTART_JR0_START |
			      JRSTART_JR1_START | JRSTART_JR2_START |
			      JRSTART_JR3_START);

	if (sizeof(dma_addr_t) == sizeof(u64)) {
		if (caam_dpaa2)
			ret = dma_set_mask_and_coherent(dev, DMA_BIT_MASK(49));
		else if (of_device_is_compatible(nprop, "fsl,sec-v5.0"))
			ret = dma_set_mask_and_coherent(dev, DMA_BIT_MASK(40));
		else
			ret = dma_set_mask_and_coherent(dev, DMA_BIT_MASK(36));
	} else {
		ret = dma_set_mask_and_coherent(dev, DMA_BIT_MASK(32));
	}
	if (ret) {
		dev_err(dev, "dma_set_mask_and_coherent failed (%d)\n", ret);
		goto iounmap_ctrl;
	}

	ctrlpriv->era = caam_get_era(ctrl);

	ret = of_platform_populate(nprop, caam_match, NULL, dev);
	if (ret) {
		dev_err(dev, "JR platform devices creation error\n");
		goto iounmap_ctrl;
	}

#ifdef CONFIG_DEBUG_FS
	/*
	 * FIXME: needs better naming distinction, as some amalgamation of
	 * "caam" and nprop->full_name. The OF name isn't distinctive,
	 * but does separate instances
	 */
	perfmon = (struct caam_perfmon __force *)&ctrl->perfmon;

	ctrlpriv->dfs_root = debugfs_create_dir(dev_name(dev), NULL);
	ctrlpriv->ctl = debugfs_create_dir("ctl", ctrlpriv->dfs_root);
#endif

	ring = 0;
	for_each_available_child_of_node(nprop, np)
		if (of_device_is_compatible(np, "fsl,sec-v4.0-job-ring") ||
		    of_device_is_compatible(np, "fsl,sec4.0-job-ring")) {
			ctrlpriv->jr[ring] = (struct caam_job_ring __iomem __force *)
					     ((__force uint8_t *)ctrl +
					     (ring + JR_BLOCK_NUMBER) *
					      BLOCK_OFFSET
					     );
			ctrlpriv->total_jobrs++;
			ring++;
		}

	/* Check to see if (DPAA 1.x) QI present. If so, enable */
	ctrlpriv->qi_present = !!(comp_params & CTPR_MS_QI_MASK);
	if (ctrlpriv->qi_present && !caam_dpaa2) {
		ctrlpriv->qi = (struct caam_queue_if __iomem __force *)
			       ((__force uint8_t *)ctrl +
				 BLOCK_OFFSET * QI_BLOCK_NUMBER
			       );
		/* This is all that's required to physically enable QI */
		wr_reg32(&ctrlpriv->qi->qi_control_lo, QICTL_DQEN);

		/* If QMAN driver is present, init CAAM-QI backend */
#ifdef CONFIG_CAAM_QI
		ret = caam_qi_init(pdev);
		if (ret)
			dev_err(dev, "caam qi i/f init failed: %d\n", ret);
#endif
	}

	/* If no QI and no rings specified, quit and go home */
	if ((!ctrlpriv->qi_present) && (!ctrlpriv->total_jobrs)) {
		dev_err(dev, "no queues configured, terminating\n");
		ret = -ENOMEM;
		goto caam_remove;
	}

	if (ctrlpriv->era < 10)
		rng_vid = (rd_reg32(&ctrl->perfmon.cha_id_ls) &
			   CHA_ID_LS_RNG_MASK) >> CHA_ID_LS_RNG_SHIFT;
	else
		rng_vid = (rd_reg32(&ctrl->vreg.rng) & CHA_VER_VID_MASK) >>
			   CHA_VER_VID_SHIFT;

	/*
	 * If SEC has RNG version >= 4 and RNG state handle has not been
	 * already instantiated, do RNG instantiation
	 * In case of SoCs with Management Complex, RNG is managed by MC f/w.
	 */
	if (!ctrlpriv->mc_en && rng_vid >= 4) {
		ctrlpriv->rng4_sh_init =
			rd_reg32(&ctrl->r4tst[0].rdsta);
		/*
		 * If the secure keys (TDKEK, JDKEK, TDSK), were already
		 * generated, signal this to the function that is instantiating
		 * the state handles. An error would occur if RNG4 attempts
		 * to regenerate these keys before the next POR.
		 */
		gen_sk = ctrlpriv->rng4_sh_init & RDSTA_SKVN ? 0 : 1;
		ctrlpriv->rng4_sh_init &= RDSTA_IFMASK;
		do {
			int inst_handles =
				rd_reg32(&ctrl->r4tst[0].rdsta) &
								RDSTA_IFMASK;
			/*
			 * If either SH were instantiated by somebody else
			 * (e.g. u-boot) then it is assumed that the entropy
			 * parameters are properly set and thus the function
			 * setting these (kick_trng(...)) is skipped.
			 * Also, if a handle was instantiated, do not change
			 * the TRNG parameters.
			 */
			if (!(ctrlpriv->rng4_sh_init || inst_handles)) {
				dev_info(dev,
					 "Entropy delay = %u\n",
					 ent_delay);
				kick_trng(pdev, ent_delay);
				ent_delay += 400;
			}
			/*
			 * if instantiate_rng(...) fails, the loop will rerun
			 * and the kick_trng(...) function will modfiy the
			 * upper and lower limits of the entropy sampling
			 * interval, leading to a sucessful initialization of
			 * the RNG.
			 */
			ret = instantiate_rng(dev, inst_handles,
					      gen_sk);
			if (ret == -EAGAIN)
				/*
				 * if here, the loop will rerun,
				 * so don't hog the CPU
				 */
				cpu_relax();
		} while ((ret == -EAGAIN) && (ent_delay < RTSDCTL_ENT_DLY_MAX));
		if (ret) {
			dev_err(dev, "failed to instantiate RNG");
			goto caam_remove;
		}
		/*
		 * Set handles init'ed by this module as the complement of the
		 * already initialized ones
		 */
		ctrlpriv->rng4_sh_init = ~ctrlpriv->rng4_sh_init & RDSTA_IFMASK;

		/* Enable RDB bit so that RNG works faster */
		clrsetbits_32(&ctrl->scfgr, 0, SCFGR_RDBENABLE);
	}

	/* NOTE: RTIC detection ought to go here, around Si time */

	caam_id = (u64)rd_reg32(&ctrl->perfmon.caam_id_ms) << 32 |
		  (u64)rd_reg32(&ctrl->perfmon.caam_id_ls);

	/* Report "alive" for developer to see */
	dev_info(dev, "device ID = 0x%016llx (Era %d)\n", caam_id,
		 ctrlpriv->era);
	dev_info(dev, "job rings = %d, qi = %d\n",
		 ctrlpriv->total_jobrs, ctrlpriv->qi_present);

#ifdef CONFIG_DEBUG_FS
	debugfs_create_file("rq_dequeued", S_IRUSR | S_IRGRP | S_IROTH,
			    ctrlpriv->ctl, &perfmon->req_dequeued,
			    &caam_fops_u64_ro);
	debugfs_create_file("ob_rq_encrypted", S_IRUSR | S_IRGRP | S_IROTH,
			    ctrlpriv->ctl, &perfmon->ob_enc_req,
			    &caam_fops_u64_ro);
	debugfs_create_file("ib_rq_decrypted", S_IRUSR | S_IRGRP | S_IROTH,
			    ctrlpriv->ctl, &perfmon->ib_dec_req,
			    &caam_fops_u64_ro);
	debugfs_create_file("ob_bytes_encrypted", S_IRUSR | S_IRGRP | S_IROTH,
			    ctrlpriv->ctl, &perfmon->ob_enc_bytes,
			    &caam_fops_u64_ro);
	debugfs_create_file("ob_bytes_protected", S_IRUSR | S_IRGRP | S_IROTH,
			    ctrlpriv->ctl, &perfmon->ob_prot_bytes,
			    &caam_fops_u64_ro);
	debugfs_create_file("ib_bytes_decrypted", S_IRUSR | S_IRGRP | S_IROTH,
			    ctrlpriv->ctl, &perfmon->ib_dec_bytes,
			    &caam_fops_u64_ro);
	debugfs_create_file("ib_bytes_validated", S_IRUSR | S_IRGRP | S_IROTH,
			    ctrlpriv->ctl, &perfmon->ib_valid_bytes,
			    &caam_fops_u64_ro);

	/* Controller level - global status values */
	debugfs_create_file("fault_addr", S_IRUSR | S_IRGRP | S_IROTH,
			    ctrlpriv->ctl, &perfmon->faultaddr,
			    &caam_fops_u32_ro);
	debugfs_create_file("fault_detail", S_IRUSR | S_IRGRP | S_IROTH,
			    ctrlpriv->ctl, &perfmon->faultdetail,
			    &caam_fops_u32_ro);
	debugfs_create_file("fault_status", S_IRUSR | S_IRGRP | S_IROTH,
			    ctrlpriv->ctl, &perfmon->status,
			    &caam_fops_u32_ro);

	/* Internal covering keys (useful in non-secure mode only) */
	ctrlpriv->ctl_kek_wrap.data = (__force void *)&ctrlpriv->ctrl->kek[0];
	ctrlpriv->ctl_kek_wrap.size = KEK_KEY_SIZE * sizeof(u32);
	debugfs_create_blob("kek", S_IRUSR | S_IRGRP | S_IROTH, ctrlpriv->ctl,
			    &ctrlpriv->ctl_kek_wrap);

	ctrlpriv->ctl_tkek_wrap.data = (__force void *)&ctrlpriv->ctrl->tkek[0];
	ctrlpriv->ctl_tkek_wrap.size = KEK_KEY_SIZE * sizeof(u32);
	debugfs_create_blob("tkek", S_IRUSR | S_IRGRP | S_IROTH, ctrlpriv->ctl,
			    &ctrlpriv->ctl_tkek_wrap);

	ctrlpriv->ctl_tdsk_wrap.data = (__force void *)&ctrlpriv->ctrl->tdsk[0];
	ctrlpriv->ctl_tdsk_wrap.size = KEK_KEY_SIZE * sizeof(u32);
	debugfs_create_blob("tdsk", S_IRUSR | S_IRGRP | S_IROTH, ctrlpriv->ctl,
			    &ctrlpriv->ctl_tdsk_wrap);
#endif
	return 0;

caam_remove:
	caam_remove(pdev);
	return ret;

iounmap_ctrl:
	iounmap(ctrl);
disable_caam_emi_slow:
	if (ctrlpriv->caam_emi_slow)
		clk_disable_unprepare(ctrlpriv->caam_emi_slow);
disable_caam_aclk:
	clk_disable_unprepare(ctrlpriv->caam_aclk);
disable_caam_mem:
	if (ctrlpriv->caam_mem)
		clk_disable_unprepare(ctrlpriv->caam_mem);
disable_caam_ipg:
	clk_disable_unprepare(ctrlpriv->caam_ipg);
	return ret;
}

static struct platform_driver caam_driver = {
	.driver = {
		.name = "caam",
		.of_match_table = caam_match,
	},
	.probe       = caam_probe,
	.remove      = caam_remove,
};

module_platform_driver(caam_driver);

MODULE_LICENSE("GPL");
MODULE_DESCRIPTION("FSL CAAM request backend");
MODULE_AUTHOR("Freescale Semiconductor - NMG/STC");<|MERGE_RESOLUTION|>--- conflicted
+++ resolved
@@ -469,11 +469,7 @@
 }
 
 /*
-<<<<<<< HEAD
- * ERRATA: imx6 devices (imx6D, imx6Q, imx6DL, imx6S, imx6DP and imx6DQ)
-=======
  * ERRATA: imx6 devices (imx6D, imx6Q, imx6DL, imx6S, imx6DP and imx6QP)
->>>>>>> 4b972a01
  * have an issue wherein AXI bus transactions may not occur in the correct
  * order. This isn't a problem running single descriptors, but can be if
  * running multiple concurrent descriptors. Reworking the driver to throttle
