--- conflicted
+++ resolved
@@ -575,12 +575,9 @@
 	init_waitqueue_head(&queue->wq);
 	init_waitqueue_head(&queue->dealloc_wq);
 	atomic_set(&queue->inflight_packets, 0);
-<<<<<<< HEAD
-=======
 
 	netif_napi_add(queue->vif->dev, &queue->napi, xenvif_poll,
 			XENVIF_NAPI_WEIGHT);
->>>>>>> 9e82bf01
 
 	if (tx_evtchn == rx_evtchn) {
 		/* feature-split-event-channels == 0 */
@@ -635,9 +632,6 @@
 	wake_up_process(queue->task);
 	wake_up_process(queue->dealloc_task);
 
-	netif_napi_add(queue->vif->dev, &queue->napi, xenvif_poll,
-			XENVIF_NAPI_WEIGHT);
-
 	return 0;
 
 err_rx_unbind:
