--- conflicted
+++ resolved
@@ -46,108 +46,6 @@
 	return err;
 }
 
-<<<<<<< HEAD
-#ifdef CONFIG_RTC_INTF_DEV_UIE_EMUL
-/*
- * Routine to poll RTC seconds field for change as often as possible,
- * after first RTC_UIE use timer to reduce polling
- */
-static void rtc_uie_task(struct work_struct *work)
-{
-	struct rtc_device *rtc =
-		container_of(work, struct rtc_device, uie_task);
-	struct rtc_time tm;
-	int num = 0;
-	int err;
-
-	err = rtc_read_time(rtc, &tm);
-
-	spin_lock_irq(&rtc->irq_lock);
-	if (rtc->stop_uie_polling || err) {
-		rtc->uie_task_active = 0;
-	} else if (rtc->oldsecs != tm.tm_sec) {
-		num = (tm.tm_sec + 60 - rtc->oldsecs) % 60;
-		rtc->oldsecs = tm.tm_sec;
-		rtc->uie_timer.expires = jiffies + HZ - (HZ/10);
-		rtc->uie_timer_active = 1;
-		rtc->uie_task_active = 0;
-		add_timer(&rtc->uie_timer);
-	} else if (schedule_work(&rtc->uie_task) == 0) {
-		rtc->uie_task_active = 0;
-	}
-	spin_unlock_irq(&rtc->irq_lock);
-	if (num)
-		rtc_update_irq(rtc, num, RTC_UF | RTC_IRQF);
-}
-static void rtc_uie_timer(unsigned long data)
-{
-	struct rtc_device *rtc = (struct rtc_device *)data;
-	unsigned long flags;
-
-	spin_lock_irqsave(&rtc->irq_lock, flags);
-	rtc->uie_timer_active = 0;
-	rtc->uie_task_active = 1;
-	if ((schedule_work(&rtc->uie_task) == 0))
-		rtc->uie_task_active = 0;
-	spin_unlock_irqrestore(&rtc->irq_lock, flags);
-}
-
-static int clear_uie(struct rtc_device *rtc)
-{
-	spin_lock_irq(&rtc->irq_lock);
-	if (rtc->uie_irq_active) {
-		rtc->stop_uie_polling = 1;
-		if (rtc->uie_timer_active) {
-			spin_unlock_irq(&rtc->irq_lock);
-			del_timer_sync(&rtc->uie_timer);
-			spin_lock_irq(&rtc->irq_lock);
-			rtc->uie_timer_active = 0;
-		}
-		if (rtc->uie_task_active) {
-			spin_unlock_irq(&rtc->irq_lock);
-			flush_work_sync(&rtc->uie_task);
-			spin_lock_irq(&rtc->irq_lock);
-		}
-		rtc->uie_irq_active = 0;
-	}
-	spin_unlock_irq(&rtc->irq_lock);
-	return 0;
-}
-
-static int set_uie(struct rtc_device *rtc)
-{
-	struct rtc_time tm;
-	int err;
-
-	err = rtc_read_time(rtc, &tm);
-	if (err)
-		return err;
-	spin_lock_irq(&rtc->irq_lock);
-	if (!rtc->uie_irq_active) {
-		rtc->uie_irq_active = 1;
-		rtc->stop_uie_polling = 0;
-		rtc->oldsecs = tm.tm_sec;
-		rtc->uie_task_active = 1;
-		if (schedule_work(&rtc->uie_task) == 0)
-			rtc->uie_task_active = 0;
-	}
-	rtc->irq_data = 0;
-	spin_unlock_irq(&rtc->irq_lock);
-	return 0;
-}
-
-int rtc_dev_update_irq_enable_emul(struct rtc_device *rtc, unsigned int enabled)
-{
-	if (enabled)
-		return set_uie(rtc);
-	else
-		return clear_uie(rtc);
-}
-EXPORT_SYMBOL(rtc_dev_update_irq_enable_emul);
-
-#endif /* CONFIG_RTC_INTF_DEV_UIE_EMUL */
-=======
->>>>>>> 96c8f06a
 
 static ssize_t
 rtc_dev_read(struct file *file, char __user *buf, size_t count, loff_t *ppos)
